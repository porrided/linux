#ifndef __PERF_HIST_H
#define __PERF_HIST_H

#include <linux/types.h>
#include <pthread.h>
#include "callchain.h"

extern struct callchain_param callchain_param;

struct hist_entry;
struct addr_location;
struct symbol;

/*
 * The kernel collects the number of events it couldn't send in a stretch and
 * when possible sends this number in a PERF_RECORD_LOST event. The number of
 * such "chunks" of lost events is stored in .nr_events[PERF_EVENT_LOST] while
 * total_lost tells exactly how many events the kernel in fact lost, i.e. it is
 * the sum of all struct lost_event.lost fields reported.
 *
 * The total_period is needed because by default auto-freq is used, so
 * multipling nr_events[PERF_EVENT_SAMPLE] by a frequency isn't possible to get
 * the total number of low level events, it is necessary to to sum all struct
 * sample_event.period and stash the result in total_period.
 */
struct events_stats {
	u64 total_period;
	u64 total_lost;
	u64 total_invalid_chains;
	u32 nr_events[PERF_RECORD_HEADER_MAX];
	u32 nr_lost_warned;
	u32 nr_unknown_events;
	u32 nr_invalid_chains;
	u32 nr_unknown_id;
	u32 nr_unprocessable_samples;
};

enum hist_column {
	HISTC_SYMBOL,
	HISTC_DSO,
	HISTC_THREAD,
	HISTC_COMM,
	HISTC_PARENT,
	HISTC_CPU,
	HISTC_MISPREDICT,
	HISTC_SYMBOL_FROM,
	HISTC_SYMBOL_TO,
	HISTC_DSO_FROM,
	HISTC_DSO_TO,
	HISTC_NR_COLS, /* Last entry */
};

struct thread;
struct dso;

struct hists {
	struct rb_root		entries_in_array[2];
	struct rb_root		*entries_in;
	struct rb_root		entries;
	struct rb_root		entries_collapsed;
	u64			nr_entries;
	const struct thread	*thread_filter;
	const struct dso	*dso_filter;
	const char		*uid_filter_str;
<<<<<<< HEAD
=======
	const char		*symbol_filter_str;
>>>>>>> 4bf9ce1b
	pthread_mutex_t		lock;
	struct events_stats	stats;
	u64			event_stream;
	u16			col_len[HISTC_NR_COLS];
	/* Best would be to reuse the session callchain cursor */
	struct callchain_cursor	callchain_cursor;
};

struct hist_entry *__hists__add_entry(struct hists *self,
				      struct addr_location *al,
				      struct symbol *parent, u64 period);
int64_t hist_entry__cmp(struct hist_entry *left, struct hist_entry *right);
int64_t hist_entry__collapse(struct hist_entry *left, struct hist_entry *right);
int hist_entry__snprintf(struct hist_entry *self, char *bf, size_t size,
			 struct hists *hists);
void hist_entry__free(struct hist_entry *);

struct hist_entry *__hists__add_branch_entry(struct hists *self,
					     struct addr_location *al,
					     struct symbol *sym_parent,
					     struct branch_info *bi,
					     u64 period);

void hists__output_resort(struct hists *self);
void hists__output_resort_threaded(struct hists *hists);
void hists__collapse_resort(struct hists *self);
void hists__collapse_resort_threaded(struct hists *hists);

void hists__decay_entries(struct hists *hists, bool zap_user, bool zap_kernel);
void hists__decay_entries_threaded(struct hists *hists, bool zap_user,
				   bool zap_kernel);
void hists__output_recalc_col_len(struct hists *hists, int max_rows);

void hists__inc_nr_events(struct hists *self, u32 type);
size_t hists__fprintf_nr_events(struct hists *self, FILE *fp);

size_t hists__fprintf(struct hists *self, struct hists *pair,
		      bool show_displacement, bool show_header,
		      int max_rows, int max_cols, FILE *fp);

int hist_entry__inc_addr_samples(struct hist_entry *self, int evidx, u64 addr);
int hist_entry__annotate(struct hist_entry *self, size_t privsize);

void hists__filter_by_dso(struct hists *hists);
void hists__filter_by_thread(struct hists *hists);
void hists__filter_by_symbol(struct hists *hists);

u16 hists__col_len(struct hists *self, enum hist_column col);
void hists__set_col_len(struct hists *self, enum hist_column col, u16 len);
bool hists__new_col_len(struct hists *self, enum hist_column col, u16 len);

struct perf_evlist;

#ifdef NO_NEWT_SUPPORT
static inline
int perf_evlist__tui_browse_hists(struct perf_evlist *evlist __used,
				  const char *help __used,
				  void(*timer)(void *arg) __used,
				  void *arg __used,
				  int refresh __used)
{
	return 0;
}

static inline int hist_entry__tui_annotate(struct hist_entry *self __used,
					   int evidx __used,
					   void(*timer)(void *arg) __used,
					   void *arg __used,
					   int delay_secs __used)
{
	return 0;
}
#define K_LEFT -1
#define K_RIGHT -2
#else
#include "ui/keysyms.h"
int hist_entry__tui_annotate(struct hist_entry *he, int evidx,
			     void(*timer)(void *arg), void *arg, int delay_secs);

int perf_evlist__tui_browse_hists(struct perf_evlist *evlist, const char *help,
				  void(*timer)(void *arg), void *arg,
				  int refresh);
#endif

#ifdef NO_GTK2_SUPPORT
static inline
int perf_evlist__gtk_browse_hists(struct perf_evlist *evlist __used,
				  const char *help __used,
				  void(*timer)(void *arg) __used,
				  void *arg __used,
				  int refresh __used)
{
	return 0;
}

#else
int perf_evlist__gtk_browse_hists(struct perf_evlist *evlist, const char *help,
				  void(*timer)(void *arg), void *arg,
				  int refresh);
#endif

unsigned int hists__sort_list_width(struct hists *self);

#endif	/* __PERF_HIST_H */<|MERGE_RESOLUTION|>--- conflicted
+++ resolved
@@ -62,10 +62,7 @@
 	const struct thread	*thread_filter;
 	const struct dso	*dso_filter;
 	const char		*uid_filter_str;
-<<<<<<< HEAD
-=======
 	const char		*symbol_filter_str;
->>>>>>> 4bf9ce1b
 	pthread_mutex_t		lock;
 	struct events_stats	stats;
 	u64			event_stream;
