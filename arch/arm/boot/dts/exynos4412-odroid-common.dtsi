/*
 * Common definition for Hardkernel's Exynos4412 based ODROID-X/X2/U2/U3 boards
 * device tree source
 *
 * This program is free software; you can redistribute it and/or modify
 * it under the terms of the GNU General Public License version 2 as
 * published by the Free Software Foundation.
*/

#include <dt-bindings/sound/samsung-i2s.h>
#include <dt-bindings/input/input.h>
#include <dt-bindings/clock/maxim,max77686.h>
#include "exynos4412.dtsi"

/ {
	chosen {
		stdout-path = &serial_1;
	};

	firmware@0204F000 {
		compatible = "samsung,secure-firmware";
		reg = <0x0204F000 0x1000>;
	};

	gpio_keys {
		compatible = "gpio-keys";
		pinctrl-names = "default";
		pinctrl-0 = <&gpio_power_key>;

		power_key {
			interrupt-parent = <&gpx1>;
			interrupts = <3 0>;
			gpios = <&gpx1 3 1>;
			linux,code = <KEY_POWER>;
			label = "power key";
			debounce-interval = <10>;
			gpio-key,wakeup;
		};
	};

	sound: sound {
		compatible = "simple-audio-card";
		assigned-clocks = <&clock_audss EXYNOS_MOUT_AUDSS>,
				<&clock_audss EXYNOS_MOUT_I2S>,
				<&clock_audss EXYNOS_DOUT_SRP>,
				<&clock_audss EXYNOS_DOUT_AUD_BUS>;
		assigned-clock-parents = <&clock CLK_FOUT_EPLL>,
				<&clock_audss EXYNOS_MOUT_AUDSS>;
		assigned-clock-rates = <0>,
				<0>,
				<192000000>,
				<19200000>;

		simple-audio-card,format = "i2s";
		simple-audio-card,bitclock-master = <&link0_codec>;
		simple-audio-card,frame-master = <&link0_codec>;

		simple-audio-card,cpu {
			sound-dai = <&i2s0 0>;
			system-clock-frequency = <19200000>;
		};

		link0_codec: simple-audio-card,codec {
			sound-dai = <&max98090>;
			clocks = <&i2s0 CLK_I2S_CDCLK>;
		};
	};

	emmc_pwrseq: pwrseq {
		pinctrl-0 = <&sd1_cd>;
		pinctrl-names = "default";
		compatible = "mmc-pwrseq-emmc";
		reset-gpios = <&gpk1 2 1>;
	};

<<<<<<< HEAD
	mmc@12550000 {
		pinctrl-0 = <&sd4_clk &sd4_cmd &sd4_bus4 &sd4_bus8>;
		pinctrl-names = "default";
		vmmc-supply = <&ldo20_reg &buck8_reg>;
		mmc-pwrseq = <&emmc_pwrseq>;
		status = "okay";

		num-slots = <1>;
		broken-cd;
		card-detect-delay = <200>;
		samsung,dw-mshc-ciu-div = <3>;
		samsung,dw-mshc-sdr-timing = <2 3>;
		samsung,dw-mshc-ddr-timing = <1 2>;
		bus-width = <8>;
		cap-mmc-highspeed;
	};

	watchdog@10060000 {
		status = "okay";
	};

	rtc@10070000 {
		status = "okay";
		clocks = <&clock CLK_RTC>, <&max77686 MAX77686_CLK_AP>;
		clock-names = "rtc", "rtc_src";
	};

	g2d@10800000 {
		status = "okay";
	};

=======
>>>>>>> 58c17967
	camera {
		status = "okay";
		pinctrl-names = "default";
		pinctrl-0 = <>;
	};

	fixed-rate-clocks {
		xxti {
			compatible = "samsung,clock-xxti";
			clock-frequency = <0>;
		};

		xusbxti {
			compatible = "samsung,clock-xusbxti";
			clock-frequency = <24000000>;
		};
	};

	thermal-zones {
		cpu_thermal: cpu-thermal {
			cooling-maps {
				map0 {
				     /* Corresponds to 800MHz at freq_table */
				     cooling-device = <&cpu0 7 7>;
				};
				map1 {
				     /* Corresponds to 200MHz at freq_table */
				     cooling-device = <&cpu0 13 13>;
			       };
		       };
		};
	};
};

/* RSTN signal for eMMC */
&sd1_cd {
	samsung,pin-pud = <0>;
	samsung,pin-drv = <0>;
};

&pinctrl_1 {
	gpio_power_key: power_key {
		samsung,pins = "gpx1-3";
		samsung,pin-pud = <0>;
	};

	max77686_irq: max77686-irq {
		samsung,pins = "gpx3-2";
		samsung,pin-function = <0>;
		samsung,pin-pud = <0>;
		samsung,pin-drv = <0>;
	};

	hdmi_hpd: hdmi-hpd {
		samsung,pins = "gpx3-7";
		samsung,pin-pud = <1>;
	};
};

&ehci {
	status = "okay";
};

&exynos_usbphy {
	status = "okay";
};

&fimc_0 {
	status = "okay";
	assigned-clocks = <&clock CLK_MOUT_FIMC0>,
			<&clock CLK_SCLK_FIMC0>;
	assigned-clock-parents = <&clock CLK_MOUT_MPLL_USER_T>;
	assigned-clock-rates = <0>, <176000000>;
};

&fimc_1 {
	status = "okay";
	assigned-clocks = <&clock CLK_MOUT_FIMC1>,
			<&clock CLK_SCLK_FIMC1>;
	assigned-clock-parents = <&clock CLK_MOUT_MPLL_USER_T>;
	assigned-clock-rates = <0>, <176000000>;
};

&fimc_2 {
	status = "okay";
	assigned-clocks = <&clock CLK_MOUT_FIMC2>,
			<&clock CLK_SCLK_FIMC2>;
	assigned-clock-parents = <&clock CLK_MOUT_MPLL_USER_T>;
	assigned-clock-rates = <0>, <176000000>;
};

&fimc_3 {
	status = "okay";
	assigned-clocks = <&clock CLK_MOUT_FIMC3>,
			<&clock CLK_SCLK_FIMC3>;
	assigned-clock-parents = <&clock CLK_MOUT_MPLL_USER_T>;
	assigned-clock-rates = <0>, <176000000>;
};

&g2d {
	status = "okay";
};

&hdmi {
	hpd-gpio = <&gpx3 7 0>;
	pinctrl-names = "default";
	pinctrl-0 = <&hdmi_hpd>;
	vdd-supply = <&ldo8_reg>;
	vdd_osc-supply = <&ldo10_reg>;
	vdd_pll-supply = <&ldo8_reg>;
	ddc = <&i2c_2>;
	status = "okay";
};

&hsotg {
	dr_mode = "peripheral";
	status = "okay";
	vusb_d-supply = <&ldo15_reg>;
	vusb_a-supply = <&ldo12_reg>;
};

&i2c_0 {
	pinctrl-0 = <&i2c0_bus>;
	pinctrl-names = "default";
	samsung,i2c-sda-delay = <100>;
	samsung,i2c-max-bus-freq = <400000>;
	status = "okay";

	usb3503: usb3503@08 {
		compatible = "smsc,usb3503";
		reg = <0x08>;

		intn-gpios = <&gpx3 0 0>;
		connect-gpios = <&gpx3 4 0>;
		reset-gpios = <&gpx3 5 0>;
		initial-mode = <1>;
	};

	max77686: pmic@09 {
		compatible = "maxim,max77686";
		interrupt-parent = <&gpx3>;
		interrupts = <2 0>;
		pinctrl-names = "default";
		pinctrl-0 = <&max77686_irq>;
		reg = <0x09>;
		#clock-cells = <1>;

		voltage-regulators {
			ldo1_reg: LDO1 {
				regulator-name = "VDD_ALIVE_1.0V";
				regulator-min-microvolt = <1000000>;
				regulator-max-microvolt = <1000000>;
				regulator-always-on;
			};

			ldo2_reg: LDO2 {
				regulator-name = "VDDQ_M1_2_1.8V";
				regulator-min-microvolt = <1800000>;
				regulator-max-microvolt = <1800000>;
				regulator-always-on;
			};

			ldo3_reg: LDO3 {
				regulator-name = "VDDQ_EXT_1.8V";
				regulator-min-microvolt = <1800000>;
				regulator-max-microvolt = <1800000>;
				regulator-always-on;
			};

			ldo4_reg: LDO4 {
				regulator-name = "VDDQ_MMC2_2.8V";
				regulator-min-microvolt = <2800000>;
				regulator-max-microvolt = <2800000>;
				regulator-always-on;
				regulator-boot-on;
			};

			ldo5_reg: LDO5 {
				regulator-name = "VDDQ_MMC1_3_1.8V";
				regulator-min-microvolt = <1800000>;
				regulator-max-microvolt = <1800000>;
				regulator-always-on;
				regulator-boot-on;
			};

			ldo6_reg: LDO6 {
				regulator-name = "VDD10_MPLL_1.0V";
				regulator-min-microvolt = <1000000>;
				regulator-max-microvolt = <1000000>;
				regulator-always-on;
			};

			ldo7_reg: LDO7 {
				regulator-name = "VDD10_XPLL_1.0V";
				regulator-min-microvolt = <1000000>;
				regulator-max-microvolt = <1000000>;
				regulator-always-on;
			};

			ldo8_reg: ldo@8 {
				regulator-compatible = "LDO8";
				regulator-name = "VDD10_HDMI_1.0V";
				regulator-min-microvolt = <1000000>;
				regulator-max-microvolt = <1000000>;
			};

			ldo10_reg: ldo@10 {
				regulator-compatible = "LDO10";
				regulator-name = "VDDQ_MIPIHSI_1.8V";
				regulator-min-microvolt = <1800000>;
				regulator-max-microvolt = <1800000>;
			};

			ldo11_reg: LDO11 {
				regulator-name = "VDD18_ABB1_1.8V";
				regulator-min-microvolt = <1800000>;
				regulator-max-microvolt = <1800000>;
				regulator-always-on;
			};

			ldo12_reg: LDO12 {
				regulator-name = "VDD33_USB_3.3V";
				regulator-min-microvolt = <3300000>;
				regulator-max-microvolt = <3300000>;
				regulator-always-on;
				regulator-boot-on;
			};

			ldo13_reg: LDO13 {
				regulator-name = "VDDQ_C2C_W_1.8V";
				regulator-min-microvolt = <1800000>;
				regulator-max-microvolt = <1800000>;
				regulator-always-on;
				regulator-boot-on;
			};

			ldo14_reg: LDO14 {
				regulator-name = "VDD18_ABB0_2_1.8V";
				regulator-min-microvolt = <1800000>;
				regulator-max-microvolt = <1800000>;
				regulator-always-on;
				regulator-boot-on;
			};

			ldo15_reg: LDO15 {
				regulator-name = "VDD10_HSIC_1.0V";
				regulator-min-microvolt = <1000000>;
				regulator-max-microvolt = <1000000>;
				regulator-always-on;
				regulator-boot-on;
			};

			ldo16_reg: LDO16 {
				regulator-name = "VDD18_HSIC_1.8V";
				regulator-min-microvolt = <1800000>;
				regulator-max-microvolt = <1800000>;
				regulator-always-on;
				regulator-boot-on;
			};

			ldo20_reg: LDO20 {
				regulator-name = "LDO20_1.8V";
				regulator-min-microvolt = <1800000>;
				regulator-max-microvolt = <1800000>;
				regulator-boot-on;
			};

			ldo21_reg: LDO21 {
				regulator-name = "LDO21_3.3V";
				regulator-min-microvolt = <3300000>;
				regulator-max-microvolt = <3300000>;
				regulator-always-on;
				regulator-boot-on;
			};

			ldo25_reg: LDO25 {
				regulator-name = "VDDQ_LCD_1.8V";
				regulator-min-microvolt = <1800000>;
				regulator-max-microvolt = <1800000>;
				regulator-always-on;
				regulator-boot-on;
			};

			buck1_reg: BUCK1 {
				regulator-name = "vdd_mif";
				regulator-min-microvolt = <1000000>;
				regulator-max-microvolt = <1000000>;
				regulator-always-on;
				regulator-boot-on;
			};

			buck2_reg: BUCK2 {
				regulator-name = "vdd_arm";
				regulator-min-microvolt = <900000>;
				regulator-max-microvolt = <1350000>;
				regulator-always-on;
				regulator-boot-on;
			};

			buck3_reg: BUCK3 {
				regulator-name = "vdd_int";
				regulator-min-microvolt = <1000000>;
				regulator-max-microvolt = <1000000>;
				regulator-always-on;
				regulator-boot-on;
			};

			buck4_reg: BUCK4 {
				regulator-name = "vdd_g3d";
				regulator-min-microvolt = <900000>;
				regulator-max-microvolt = <1100000>;
				regulator-microvolt-offset = <50000>;
			};

			buck5_reg: BUCK5 {
				regulator-name = "VDDQ_CKEM1_2_1.2V";
				regulator-min-microvolt = <1200000>;
				regulator-max-microvolt = <1200000>;
				regulator-always-on;
				regulator-boot-on;
			};

			buck6_reg: BUCK6 {
				regulator-name = "BUCK6_1.35V";
				regulator-min-microvolt = <1350000>;
				regulator-max-microvolt = <1350000>;
				regulator-always-on;
				regulator-boot-on;
			};

			buck7_reg: BUCK7 {
				regulator-name = "BUCK7_2.0V";
				regulator-min-microvolt = <2000000>;
				regulator-max-microvolt = <2000000>;
				regulator-always-on;
			};

			buck8_reg: BUCK8 {
				regulator-name = "BUCK8_2.8V";
				regulator-min-microvolt = <2800000>;
				regulator-max-microvolt = <2800000>;
			};
		};
	};
};

&i2c_1 {
	pinctrl-names = "default";
	pinctrl-0 = <&i2c1_bus>;
	status = "okay";
	max98090: max98090@10 {
		compatible = "maxim,max98090";
		reg = <0x10>;
		interrupt-parent = <&gpx0>;
		interrupts = <0 0>;
		clocks = <&i2s0 CLK_I2S_CDCLK>;
		clock-names = "mclk";
		#sound-dai-cells = <0>;
	};
};

&i2c_2 {
	status = "okay";
	pinctrl-names = "default";
	pinctrl-0 = <&i2c2_bus>;
};

&i2c_8 {
	status = "okay";
};

&i2s0 {
	pinctrl-0 = <&i2s0_bus>;
	pinctrl-names = "default";
	status = "okay";
	clocks = <&clock_audss EXYNOS_I2S_BUS>,
		 <&clock_audss EXYNOS_DOUT_AUD_BUS>,
		 <&clock_audss EXYNOS_SCLK_I2S>;
	clock-names = "iis", "i2s_opclk0", "i2s_opclk1";
};

&mixer {
	status = "okay";
};

&mshc_0 {
	pinctrl-0 = <&sd4_clk &sd4_cmd &sd4_bus4 &sd4_bus8>;
	pinctrl-names = "default";
	vmmc-supply = <&ldo20_reg &buck8_reg>;
	mmc-pwrseq = <&emmc_pwrseq>;
	status = "okay";

	num-slots = <1>;
	broken-cd;
	card-detect-delay = <200>;
	samsung,dw-mshc-ciu-div = <3>;
	samsung,dw-mshc-sdr-timing = <2 3>;
	samsung,dw-mshc-ddr-timing = <1 2>;
	bus-width = <8>;
	cap-mmc-highspeed;
};

&rtc {
	status = "okay";
	clocks = <&clock CLK_RTC>, <&max77686 MAX77686_CLK_AP>;
	clock-names = "rtc", "rtc_src";
};

&sdhci_2 {
	bus-width = <4>;
	pinctrl-0 = <&sd2_clk &sd2_cmd &sd2_cd &sd2_bus4>;
	pinctrl-names = "default";
	vmmc-supply = <&ldo4_reg &ldo21_reg>;
	cd-gpios = <&gpk2 2 0>;
	cd-inverted;
	status = "okay";
};

&serial_0 {
	status = "okay";
};

&serial_1 {
	status = "okay";
};

&tmu {
	vtmu-supply = <&ldo10_reg>;
	status = "okay";
};

&watchdog {
	status = "okay";
};<|MERGE_RESOLUTION|>--- conflicted
+++ resolved
@@ -73,40 +73,6 @@
 		reset-gpios = <&gpk1 2 1>;
 	};
 
-<<<<<<< HEAD
-	mmc@12550000 {
-		pinctrl-0 = <&sd4_clk &sd4_cmd &sd4_bus4 &sd4_bus8>;
-		pinctrl-names = "default";
-		vmmc-supply = <&ldo20_reg &buck8_reg>;
-		mmc-pwrseq = <&emmc_pwrseq>;
-		status = "okay";
-
-		num-slots = <1>;
-		broken-cd;
-		card-detect-delay = <200>;
-		samsung,dw-mshc-ciu-div = <3>;
-		samsung,dw-mshc-sdr-timing = <2 3>;
-		samsung,dw-mshc-ddr-timing = <1 2>;
-		bus-width = <8>;
-		cap-mmc-highspeed;
-	};
-
-	watchdog@10060000 {
-		status = "okay";
-	};
-
-	rtc@10070000 {
-		status = "okay";
-		clocks = <&clock CLK_RTC>, <&max77686 MAX77686_CLK_AP>;
-		clock-names = "rtc", "rtc_src";
-	};
-
-	g2d@10800000 {
-		status = "okay";
-	};
-
-=======
->>>>>>> 58c17967
 	camera {
 		status = "okay";
 		pinctrl-names = "default";
