/*
 * r8a7779 clock framework support
 *
 * Copyright (C) 2011  Renesas Solutions Corp.
 * Copyright (C) 2011  Magnus Damm
 *
 * This program is free software; you can redistribute it and/or modify
 * it under the terms of the GNU General Public License as published by
 * the Free Software Foundation; either version 2 of the License
 *
 * This program is distributed in the hope that it will be useful,
 * but WITHOUT ANY WARRANTY; without even the implied warranty of
 * MERCHANTABILITY or FITNESS FOR A PARTICULAR PURPOSE.  See the
 * GNU General Public License for more details.
 *
 * You should have received a copy of the GNU General Public License
 * along with this program; if not, write to the Free Software
 * Foundation, Inc., 59 Temple Place, Suite 330, Boston, MA  02111-1307  USA
 */
#include <linux/bitops.h>
#include <linux/init.h>
#include <linux/kernel.h>
#include <linux/io.h>
#include <linux/sh_clk.h>
#include <linux/clkdev.h>
<<<<<<< HEAD
#include "clock.h"
#include "common.h"
=======
#include <linux/sh_timer.h>

#include "clock.h"
#include "common.h"
#include "r8a7779.h"
>>>>>>> c2fff85e

/*
 *		MD1 = 1			MD1 = 0
 *		(PLLA = 1500)		(PLLA = 1600)
 *		(MHz)			(MHz)
 *------------------------------------------------+--------------------
 * clkz		1000   (2/3)		800   (1/2)
 * clkzs	 250   (1/6)		200   (1/8)
 * clki		 750   (1/2)		800   (1/2)
 * clks		 250   (1/6)		200   (1/8)
 * clks1	 125   (1/12)		100   (1/16)
 * clks3	 187.5 (1/8)		200   (1/8)
 * clks4	  93.7 (1/16)		100   (1/16)
 * clkp		  62.5 (1/24)		 50   (1/32)
 * clkg		  62.5 (1/24)		 66.6 (1/24)
 * clkb, CLKOUT
 * (MD2 = 0)	  62.5 (1/24)		 66.6 (1/24)
 * (MD2 = 1)	  41.6 (1/36)		 50   (1/32)
*/

#define MD(nr)	BIT(nr)

#define MSTPCR0		IOMEM(0xffc80030)
#define MSTPCR1		IOMEM(0xffc80034)
#define MSTPCR3		IOMEM(0xffc8003c)
#define MSTPSR1		IOMEM(0xffc80044)

/* ioremap() through clock mapping mandatory to avoid
 * collision with ARM coherent DMA virtual memory range.
 */

static struct clk_mapping cpg_mapping = {
	.phys	= 0xffc80000,
	.len	= 0x80,
};

/*
 * Default rate for the root input clock, reset this with clk_set_rate()
 * from the platform code.
 */
static struct clk plla_clk = {
	/* .rate will be updated on r8a7779_clock_init() */
	.mapping	= &cpg_mapping,
};

/*
 * clock ratio of these clock will be updated
 * on r8a7779_clock_init()
 */
SH_FIXED_RATIO_CLK_SET(clkz_clk,	plla_clk, 1, 1);
SH_FIXED_RATIO_CLK_SET(clkzs_clk,	plla_clk, 1, 1);
SH_FIXED_RATIO_CLK_SET(clki_clk,	plla_clk, 1, 1);
SH_FIXED_RATIO_CLK_SET(clks_clk,	plla_clk, 1, 1);
SH_FIXED_RATIO_CLK_SET(clks1_clk,	plla_clk, 1, 1);
SH_FIXED_RATIO_CLK_SET(clks3_clk,	plla_clk, 1, 1);
SH_FIXED_RATIO_CLK_SET(clks4_clk,	plla_clk, 1, 1);
SH_FIXED_RATIO_CLK_SET(clkb_clk,	plla_clk, 1, 1);
SH_FIXED_RATIO_CLK_SET(clkout_clk,	plla_clk, 1, 1);
SH_FIXED_RATIO_CLK_SET(clkp_clk,	plla_clk, 1, 1);
SH_FIXED_RATIO_CLK_SET(clkg_clk,	plla_clk, 1, 1);

static struct clk *main_clks[] = {
	&plla_clk,
	&clkz_clk,
	&clkzs_clk,
	&clki_clk,
	&clks_clk,
	&clks1_clk,
	&clks3_clk,
	&clks4_clk,
	&clkb_clk,
	&clkout_clk,
	&clkp_clk,
	&clkg_clk,
};

enum { MSTP323, MSTP322, MSTP321, MSTP320,
	MSTP120,
	MSTP116, MSTP115, MSTP114,
	MSTP110, MSTP109, MSTP108,
	MSTP103, MSTP101, MSTP100,
	MSTP030,
	MSTP029, MSTP028, MSTP027, MSTP026, MSTP025, MSTP024, MSTP023, MSTP022, MSTP021,
	MSTP016, MSTP015, MSTP014,
	MSTP007,
	MSTP_NR };

static struct clk mstp_clks[MSTP_NR] = {
	[MSTP323] = SH_CLK_MSTP32(&clkp_clk, MSTPCR3, 23, 0), /* SDHI0 */
	[MSTP322] = SH_CLK_MSTP32(&clkp_clk, MSTPCR3, 22, 0), /* SDHI1 */
	[MSTP321] = SH_CLK_MSTP32(&clkp_clk, MSTPCR3, 21, 0), /* SDHI2 */
	[MSTP320] = SH_CLK_MSTP32(&clkp_clk, MSTPCR3, 20, 0), /* SDHI3 */
	[MSTP120] = SH_CLK_MSTP32_STS(&clks_clk, MSTPCR1, 20, MSTPSR1, 0), /* VIN3 */
	[MSTP116] = SH_CLK_MSTP32_STS(&clkp_clk, MSTPCR1, 16, MSTPSR1, 0), /* PCIe */
	[MSTP115] = SH_CLK_MSTP32_STS(&clkp_clk, MSTPCR1, 15, MSTPSR1, 0), /* SATA */
	[MSTP114] = SH_CLK_MSTP32_STS(&clkp_clk, MSTPCR1, 14, MSTPSR1, 0), /* Ether */
	[MSTP110] = SH_CLK_MSTP32_STS(&clks_clk, MSTPCR1, 10, MSTPSR1, 0), /* VIN0 */
	[MSTP109] = SH_CLK_MSTP32_STS(&clks_clk, MSTPCR1,  9, MSTPSR1, 0), /* VIN1 */
	[MSTP108] = SH_CLK_MSTP32_STS(&clks_clk, MSTPCR1,  8, MSTPSR1, 0), /* VIN2 */
	[MSTP103] = SH_CLK_MSTP32_STS(&clks_clk, MSTPCR1,  3, MSTPSR1, 0), /* DU */
	[MSTP101] = SH_CLK_MSTP32_STS(&clkp_clk, MSTPCR1,  1, MSTPSR1, 0), /* USB2 */
	[MSTP100] = SH_CLK_MSTP32_STS(&clkp_clk, MSTPCR1,  0, MSTPSR1, 0), /* USB0/1 */
	[MSTP030] = SH_CLK_MSTP32(&clkp_clk, MSTPCR0, 30, 0), /* I2C0 */
	[MSTP029] = SH_CLK_MSTP32(&clkp_clk, MSTPCR0, 29, 0), /* I2C1 */
	[MSTP028] = SH_CLK_MSTP32(&clkp_clk, MSTPCR0, 28, 0), /* I2C2 */
	[MSTP027] = SH_CLK_MSTP32(&clkp_clk, MSTPCR0, 27, 0), /* I2C3 */
	[MSTP026] = SH_CLK_MSTP32(&clkp_clk, MSTPCR0, 26, 0), /* SCIF0 */
	[MSTP025] = SH_CLK_MSTP32(&clkp_clk, MSTPCR0, 25, 0), /* SCIF1 */
	[MSTP024] = SH_CLK_MSTP32(&clkp_clk, MSTPCR0, 24, 0), /* SCIF2 */
	[MSTP023] = SH_CLK_MSTP32(&clkp_clk, MSTPCR0, 23, 0), /* SCIF3 */
	[MSTP022] = SH_CLK_MSTP32(&clkp_clk, MSTPCR0, 22, 0), /* SCIF4 */
	[MSTP021] = SH_CLK_MSTP32(&clkp_clk, MSTPCR0, 21, 0), /* SCIF5 */
	[MSTP016] = SH_CLK_MSTP32(&clkp_clk, MSTPCR0, 16, 0), /* TMU0 */
	[MSTP015] = SH_CLK_MSTP32(&clkp_clk, MSTPCR0, 15, 0), /* TMU1 */
	[MSTP014] = SH_CLK_MSTP32(&clkp_clk, MSTPCR0, 14, 0), /* TMU2 */
	[MSTP007] = SH_CLK_MSTP32(&clks_clk, MSTPCR0,  7, 0), /* HSPI */
};

static struct clk_lookup lookups[] = {
	/* main clocks */
	CLKDEV_CON_ID("plla_clk", &plla_clk),
	CLKDEV_CON_ID("clkz_clk", &clkz_clk),
	CLKDEV_CON_ID("clkzs_clk", &clkzs_clk),

	/* DIV4 clocks */
	CLKDEV_CON_ID("shyway_clk",	&clks_clk),
	CLKDEV_CON_ID("bus_clk",	&clkout_clk),
	CLKDEV_CON_ID("shyway4_clk",	&clks4_clk),
	CLKDEV_CON_ID("shyway3_clk",	&clks3_clk),
	CLKDEV_CON_ID("shyway1_clk",	&clks1_clk),
	CLKDEV_CON_ID("peripheral_clk",	&clkp_clk),

	/* MSTP32 clocks */
	CLKDEV_DEV_ID("r8a7779-vin.3", &mstp_clks[MSTP120]), /* VIN3 */
	CLKDEV_DEV_ID("rcar-pcie", &mstp_clks[MSTP116]), /* PCIe */
	CLKDEV_DEV_ID("sata_rcar", &mstp_clks[MSTP115]), /* SATA */
	CLKDEV_DEV_ID("fc600000.sata", &mstp_clks[MSTP115]), /* SATA w/DT */
	CLKDEV_DEV_ID("r8a777x-ether", &mstp_clks[MSTP114]), /* Ether */
	CLKDEV_DEV_ID("r8a7779-vin.0", &mstp_clks[MSTP110]), /* VIN0 */
	CLKDEV_DEV_ID("r8a7779-vin.1", &mstp_clks[MSTP109]), /* VIN1 */
	CLKDEV_DEV_ID("r8a7779-vin.2", &mstp_clks[MSTP108]), /* VIN2 */
	CLKDEV_DEV_ID("ehci-platform.1", &mstp_clks[MSTP101]), /* USB EHCI port2 */
	CLKDEV_DEV_ID("ohci-platform.1", &mstp_clks[MSTP101]), /* USB OHCI port2 */
	CLKDEV_DEV_ID("ehci-platform.0", &mstp_clks[MSTP100]), /* USB EHCI port0/1 */
	CLKDEV_DEV_ID("ohci-platform.0", &mstp_clks[MSTP100]), /* USB OHCI port0/1 */
	CLKDEV_ICK_ID("fck", "sh-tmu.0", &mstp_clks[MSTP016]), /* TMU0 */
	CLKDEV_DEV_ID("i2c-rcar.0", &mstp_clks[MSTP030]), /* I2C0 */
	CLKDEV_DEV_ID("ffc70000.i2c", &mstp_clks[MSTP030]), /* I2C0 */
	CLKDEV_DEV_ID("i2c-rcar.1", &mstp_clks[MSTP029]), /* I2C1 */
	CLKDEV_DEV_ID("ffc71000.i2c", &mstp_clks[MSTP029]), /* I2C1 */
	CLKDEV_DEV_ID("i2c-rcar.2", &mstp_clks[MSTP028]), /* I2C2 */
	CLKDEV_DEV_ID("ffc72000.i2c", &mstp_clks[MSTP028]), /* I2C2 */
	CLKDEV_DEV_ID("i2c-rcar.3", &mstp_clks[MSTP027]), /* I2C3 */
	CLKDEV_DEV_ID("ffc73000.i2c", &mstp_clks[MSTP027]), /* I2C3 */
	CLKDEV_DEV_ID("sh-sci.0", &mstp_clks[MSTP026]), /* SCIF0 */
	CLKDEV_DEV_ID("sh-sci.1", &mstp_clks[MSTP025]), /* SCIF1 */
	CLKDEV_DEV_ID("sh-sci.2", &mstp_clks[MSTP024]), /* SCIF2 */
	CLKDEV_DEV_ID("sh-sci.3", &mstp_clks[MSTP023]), /* SCIF3 */
	CLKDEV_DEV_ID("sh-sci.4", &mstp_clks[MSTP022]), /* SCIF4 */
	CLKDEV_DEV_ID("sh-sci.5", &mstp_clks[MSTP021]), /* SCIF6 */
	CLKDEV_DEV_ID("sh-hspi.0", &mstp_clks[MSTP007]), /* HSPI0 */
	CLKDEV_DEV_ID("fffc7000.spi", &mstp_clks[MSTP007]), /* HSPI0 */
	CLKDEV_DEV_ID("sh-hspi.1", &mstp_clks[MSTP007]), /* HSPI1 */
	CLKDEV_DEV_ID("fffc8000.spi", &mstp_clks[MSTP007]), /* HSPI1 */
	CLKDEV_DEV_ID("sh-hspi.2", &mstp_clks[MSTP007]), /* HSPI2 */
	CLKDEV_DEV_ID("fffc6000.spi", &mstp_clks[MSTP007]), /* HSPI2 */
	CLKDEV_DEV_ID("sh_mobile_sdhi.0", &mstp_clks[MSTP323]), /* SDHI0 */
	CLKDEV_DEV_ID("ffe4c000.sd", &mstp_clks[MSTP323]), /* SDHI0 */
	CLKDEV_DEV_ID("sh_mobile_sdhi.1", &mstp_clks[MSTP322]), /* SDHI1 */
	CLKDEV_DEV_ID("ffe4d000.sd", &mstp_clks[MSTP322]), /* SDHI1 */
	CLKDEV_DEV_ID("sh_mobile_sdhi.2", &mstp_clks[MSTP321]), /* SDHI2 */
	CLKDEV_DEV_ID("ffe4e000.sd", &mstp_clks[MSTP321]), /* SDHI2 */
	CLKDEV_DEV_ID("sh_mobile_sdhi.3", &mstp_clks[MSTP320]), /* SDHI3 */
	CLKDEV_DEV_ID("ffe4f000.sd", &mstp_clks[MSTP320]), /* SDHI3 */
	CLKDEV_DEV_ID("rcar-du-r8a7779", &mstp_clks[MSTP103]), /* DU */
};

void __init r8a7779_clock_init(void)
{
	u32 mode = r8a7779_read_mode_pins();
	int k, ret = 0;

	if (mode & MD(1)) {
		plla_clk.rate = 1500000000;

		SH_CLK_SET_RATIO(&clkz_clk_ratio,	2, 3);
		SH_CLK_SET_RATIO(&clkzs_clk_ratio,	1, 6);
		SH_CLK_SET_RATIO(&clki_clk_ratio,	1, 2);
		SH_CLK_SET_RATIO(&clks_clk_ratio,	1, 6);
		SH_CLK_SET_RATIO(&clks1_clk_ratio,	1, 12);
		SH_CLK_SET_RATIO(&clks3_clk_ratio,	1, 8);
		SH_CLK_SET_RATIO(&clks4_clk_ratio,	1, 16);
		SH_CLK_SET_RATIO(&clkp_clk_ratio,	1, 24);
		SH_CLK_SET_RATIO(&clkg_clk_ratio,	1, 24);
		if (mode & MD(2)) {
			SH_CLK_SET_RATIO(&clkb_clk_ratio,	1, 36);
			SH_CLK_SET_RATIO(&clkout_clk_ratio,	1, 36);
		} else {
			SH_CLK_SET_RATIO(&clkb_clk_ratio,	1, 24);
			SH_CLK_SET_RATIO(&clkout_clk_ratio,	1, 24);
		}
	} else {
		plla_clk.rate = 1600000000;

		SH_CLK_SET_RATIO(&clkz_clk_ratio,	1, 2);
		SH_CLK_SET_RATIO(&clkzs_clk_ratio,	1, 8);
		SH_CLK_SET_RATIO(&clki_clk_ratio,	1, 2);
		SH_CLK_SET_RATIO(&clks_clk_ratio,	1, 8);
		SH_CLK_SET_RATIO(&clks1_clk_ratio,	1, 16);
		SH_CLK_SET_RATIO(&clks3_clk_ratio,	1, 8);
		SH_CLK_SET_RATIO(&clks4_clk_ratio,	1, 16);
		SH_CLK_SET_RATIO(&clkp_clk_ratio,	1, 32);
		SH_CLK_SET_RATIO(&clkg_clk_ratio,	1, 24);
		if (mode & MD(2)) {
			SH_CLK_SET_RATIO(&clkb_clk_ratio,	1, 32);
			SH_CLK_SET_RATIO(&clkout_clk_ratio,	1, 32);
		} else {
			SH_CLK_SET_RATIO(&clkb_clk_ratio,	1, 24);
			SH_CLK_SET_RATIO(&clkout_clk_ratio,	1, 24);
		}
	}

	for (k = 0; !ret && (k < ARRAY_SIZE(main_clks)); k++)
		ret = clk_register(main_clks[k]);

	if (!ret)
		ret = sh_clk_mstp_register(mstp_clks, MSTP_NR);

	clkdev_add_table(lookups, ARRAY_SIZE(lookups));

	if (!ret)
		shmobile_clk_init();
	else
		panic("failed to setup r8a7779 clocks\n");
}

/* do nothing for !CONFIG_SMP or !CONFIG_HAVE_TWD */
void __init __weak r8a7779_register_twd(void) { }

void __init r8a7779_earlytimer_init(void)
{
	r8a7779_clock_init();
	r8a7779_register_twd();
	shmobile_earlytimer_init();
}<|MERGE_RESOLUTION|>--- conflicted
+++ resolved
@@ -23,16 +23,11 @@
 #include <linux/io.h>
 #include <linux/sh_clk.h>
 #include <linux/clkdev.h>
-<<<<<<< HEAD
-#include "clock.h"
-#include "common.h"
-=======
 #include <linux/sh_timer.h>
 
 #include "clock.h"
 #include "common.h"
 #include "r8a7779.h"
->>>>>>> c2fff85e
 
 /*
  *		MD1 = 1			MD1 = 0
