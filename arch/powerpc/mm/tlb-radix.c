/*
 * TLB flush routines for radix kernels.
 *
 * Copyright 2015-2016, Aneesh Kumar K.V, IBM Corporation.
 *
 * This program is free software; you can redistribute it and/or
 * modify it under the terms of the GNU General Public License
 * as published by the Free Software Foundation; either version
 * 2 of the License, or (at your option) any later version.
 */

#include <linux/mm.h>
#include <linux/hugetlb.h>
#include <linux/memblock.h>

#include <asm/ppc-opcode.h>
#include <asm/tlb.h>
#include <asm/tlbflush.h>
#include <asm/trace.h>
#include <asm/cputhreads.h>

#define RIC_FLUSH_TLB 0
#define RIC_FLUSH_PWC 1
#define RIC_FLUSH_ALL 2

/*
 * tlbiel instruction for radix, set invalidation
 * i.e., r=1 and is=01 or is=10 or is=11
 */
static inline void tlbiel_radix_set_isa300(unsigned int set, unsigned int is,
					unsigned int pid,
					unsigned int ric, unsigned int prs)
{
	unsigned long rb;
	unsigned long rs;
	unsigned int r = 1; /* radix format */

	rb = (set << PPC_BITLSHIFT(51)) | (is << PPC_BITLSHIFT(53));
	rs = ((unsigned long)pid << PPC_BITLSHIFT(31));

	asm volatile(PPC_TLBIEL(%0, %1, %2, %3, %4)
		     : : "r"(rb), "r"(rs), "i"(ric), "i"(prs), "r"(r)
		     : "memory");
}

static void tlbiel_all_isa300(unsigned int num_sets, unsigned int is)
{
	unsigned int set;

	asm volatile("ptesync": : :"memory");

	/*
	 * Flush the first set of the TLB, and the entire Page Walk Cache
	 * and partition table entries. Then flush the remaining sets of the
	 * TLB.
	 */
	tlbiel_radix_set_isa300(0, is, 0, RIC_FLUSH_ALL, 0);
	for (set = 1; set < num_sets; set++)
		tlbiel_radix_set_isa300(set, is, 0, RIC_FLUSH_TLB, 0);

	/* Do the same for process scoped entries. */
	tlbiel_radix_set_isa300(0, is, 0, RIC_FLUSH_ALL, 1);
	for (set = 1; set < num_sets; set++)
		tlbiel_radix_set_isa300(set, is, 0, RIC_FLUSH_TLB, 1);

	asm volatile("ptesync": : :"memory");
}

void radix__tlbiel_all(unsigned int action)
{
	unsigned int is;

	switch (action) {
	case TLB_INVAL_SCOPE_GLOBAL:
		is = 3;
		break;
	case TLB_INVAL_SCOPE_LPID:
		is = 2;
		break;
	default:
		BUG();
	}

	if (early_cpu_has_feature(CPU_FTR_ARCH_300))
		tlbiel_all_isa300(POWER9_TLB_SETS_RADIX, is);
	else
		WARN(1, "%s called on pre-POWER9 CPU\n", __func__);

	asm volatile(PPC_INVALIDATE_ERAT "; isync" : : :"memory");
}

static inline void __tlbiel_pid(unsigned long pid, int set,
				unsigned long ric)
{
	unsigned long rb,rs,prs,r;

	rb = PPC_BIT(53); /* IS = 1 */
	rb |= set << PPC_BITLSHIFT(51);
	rs = ((unsigned long)pid) << PPC_BITLSHIFT(31);
	prs = 1; /* process scoped */
	r = 1;   /* radix format */

	asm volatile(PPC_TLBIEL(%0, %4, %3, %2, %1)
		     : : "r"(rb), "i"(r), "i"(prs), "i"(ric), "r"(rs) : "memory");
	trace_tlbie(0, 1, rb, rs, ric, prs, r);
}

static inline void __tlbie_pid(unsigned long pid, unsigned long ric)
{
	unsigned long rb,rs,prs,r;

	rb = PPC_BIT(53); /* IS = 1 */
	rs = pid << PPC_BITLSHIFT(31);
	prs = 1; /* process scoped */
	r = 1;   /* radix format */

	asm volatile(PPC_TLBIE_5(%0, %4, %3, %2, %1)
		     : : "r"(rb), "i"(r), "i"(prs), "i"(ric), "r"(rs) : "memory");
	trace_tlbie(0, 0, rb, rs, ric, prs, r);
}

static inline void __tlbiel_va(unsigned long va, unsigned long pid,
			       unsigned long ap, unsigned long ric)
{
	unsigned long rb,rs,prs,r;

	rb = va & ~(PPC_BITMASK(52, 63));
	rb |= ap << PPC_BITLSHIFT(58);
	rs = pid << PPC_BITLSHIFT(31);
	prs = 1; /* process scoped */
	r = 1;   /* raidx format */

	asm volatile(PPC_TLBIEL(%0, %4, %3, %2, %1)
		     : : "r"(rb), "i"(r), "i"(prs), "i"(ric), "r"(rs) : "memory");
	trace_tlbie(0, 1, rb, rs, ric, prs, r);
}

static inline void __tlbie_va(unsigned long va, unsigned long pid,
			      unsigned long ap, unsigned long ric)
{
	unsigned long rb,rs,prs,r;

	rb = va & ~(PPC_BITMASK(52, 63));
	rb |= ap << PPC_BITLSHIFT(58);
	rs = pid << PPC_BITLSHIFT(31);
	prs = 1; /* process scoped */
	r = 1;   /* raidx format */

	asm volatile(PPC_TLBIE_5(%0, %4, %3, %2, %1)
		     : : "r"(rb), "i"(r), "i"(prs), "i"(ric), "r"(rs) : "memory");
	trace_tlbie(0, 0, rb, rs, ric, prs, r);
}

static inline void fixup_tlbie(void)
{
	unsigned long pid = 0;
	unsigned long va = ((1UL << 52) - 1);

	if (cpu_has_feature(CPU_FTR_P9_TLBIE_BUG)) {
		asm volatile("ptesync": : :"memory");
		__tlbie_va(va, pid, mmu_get_ap(MMU_PAGE_64K), RIC_FLUSH_TLB);
	}
}

/*
 * We use 128 set in radix mode and 256 set in hpt mode.
 */
static inline void _tlbiel_pid(unsigned long pid, unsigned long ric)
{
	int set;

	asm volatile("ptesync": : :"memory");

	/*
	 * Flush the first set of the TLB, and if we're doing a RIC_FLUSH_ALL,
	 * also flush the entire Page Walk Cache.
	 */
	__tlbiel_pid(pid, 0, ric);

	/* For PWC, only one flush is needed */
	if (ric == RIC_FLUSH_PWC) {
		asm volatile("ptesync": : :"memory");
		return;
	}

	/* For the remaining sets, just flush the TLB */
	for (set = 1; set < POWER9_TLB_SETS_RADIX ; set++)
		__tlbiel_pid(pid, set, RIC_FLUSH_TLB);

	asm volatile("ptesync": : :"memory");
	asm volatile(PPC_INVALIDATE_ERAT "; isync" : : :"memory");
}

static inline void _tlbie_pid(unsigned long pid, unsigned long ric)
{
	asm volatile("ptesync": : :"memory");

<<<<<<< HEAD
static inline void __tlbiel_va(unsigned long va, unsigned long pid,
			       unsigned long ap, unsigned long ric)
{
	unsigned long rb,rs,prs,r;

	rb = va & ~(PPC_BITMASK(52, 63));
	rb |= ap << PPC_BITLSHIFT(58);
	rs = pid << PPC_BITLSHIFT(31);
	prs = 1; /* process scoped */
	r = 1;   /* radix format */

	asm volatile(PPC_TLBIEL(%0, %4, %3, %2, %1)
		     : : "r"(rb), "i"(r), "i"(prs), "i"(ric), "r"(rs) : "memory");
	trace_tlbie(0, 1, rb, rs, ric, prs, r);
=======
	/*
	 * Workaround the fact that the "ric" argument to __tlbie_pid
	 * must be a compile-time contraint to match the "i" constraint
	 * in the asm statement.
	 */
	switch (ric) {
	case RIC_FLUSH_TLB:
		__tlbie_pid(pid, RIC_FLUSH_TLB);
		break;
	case RIC_FLUSH_PWC:
		__tlbie_pid(pid, RIC_FLUSH_PWC);
		break;
	case RIC_FLUSH_ALL:
	default:
		__tlbie_pid(pid, RIC_FLUSH_ALL);
	}
	fixup_tlbie();
	asm volatile("eieio; tlbsync; ptesync": : :"memory");
>>>>>>> 52396500
}

static inline void __tlbiel_va_range(unsigned long start, unsigned long end,
				    unsigned long pid, unsigned long page_size,
				    unsigned long psize)
{
	unsigned long addr;
	unsigned long ap = mmu_get_ap(psize);

	for (addr = start; addr < end; addr += page_size)
		__tlbiel_va(addr, pid, ap, RIC_FLUSH_TLB);
}

static inline void _tlbiel_va(unsigned long va, unsigned long pid,
			      unsigned long psize, unsigned long ric)
{
	unsigned long ap = mmu_get_ap(psize);

	asm volatile("ptesync": : :"memory");
	__tlbiel_va(va, pid, ap, ric);
	asm volatile("ptesync": : :"memory");
}

static inline void _tlbiel_va_range(unsigned long start, unsigned long end,
				    unsigned long pid, unsigned long page_size,
				    unsigned long psize, bool also_pwc)
{
	asm volatile("ptesync": : :"memory");
	if (also_pwc)
		__tlbiel_pid(pid, 0, RIC_FLUSH_PWC);
	__tlbiel_va_range(start, end, pid, page_size, psize);
	asm volatile("ptesync": : :"memory");
}

<<<<<<< HEAD
static inline void __tlbie_va(unsigned long va, unsigned long pid,
			     unsigned long ap, unsigned long ric)
{
	unsigned long rb,rs,prs,r;

	rb = va & ~(PPC_BITMASK(52, 63));
	rb |= ap << PPC_BITLSHIFT(58);
	rs = pid << PPC_BITLSHIFT(31);
	prs = 1; /* process scoped */
	r = 1;   /* radix format */

	asm volatile(PPC_TLBIE_5(%0, %4, %3, %2, %1)
		     : : "r"(rb), "i"(r), "i"(prs), "i"(ric), "r"(rs) : "memory");
	trace_tlbie(0, 0, rb, rs, ric, prs, r);
}

=======
>>>>>>> 52396500
static inline void __tlbie_va_range(unsigned long start, unsigned long end,
				    unsigned long pid, unsigned long page_size,
				    unsigned long psize)
{
	unsigned long addr;
	unsigned long ap = mmu_get_ap(psize);

	for (addr = start; addr < end; addr += page_size)
		__tlbie_va(addr, pid, ap, RIC_FLUSH_TLB);
}

static inline void _tlbie_va(unsigned long va, unsigned long pid,
			      unsigned long psize, unsigned long ric)
{
	unsigned long ap = mmu_get_ap(psize);

	asm volatile("ptesync": : :"memory");
	__tlbie_va(va, pid, ap, ric);
	fixup_tlbie();
	asm volatile("eieio; tlbsync; ptesync": : :"memory");
}

static inline void _tlbie_va_range(unsigned long start, unsigned long end,
				    unsigned long pid, unsigned long page_size,
				    unsigned long psize, bool also_pwc)
{
	asm volatile("ptesync": : :"memory");
	if (also_pwc)
		__tlbie_pid(pid, RIC_FLUSH_PWC);
	__tlbie_va_range(start, end, pid, page_size, psize);
	fixup_tlbie();
	asm volatile("eieio; tlbsync; ptesync": : :"memory");
}

/*
 * Base TLB flushing operations:
 *
 *  - flush_tlb_mm(mm) flushes the specified mm context TLB's
 *  - flush_tlb_page(vma, vmaddr) flushes one page
 *  - flush_tlb_range(vma, start, end) flushes a range of pages
 *  - flush_tlb_kernel_range(start, end) flushes kernel pages
 *
 *  - local_* variants of page and mm only apply to the current
 *    processor
 */
void radix__local_flush_tlb_mm(struct mm_struct *mm)
{
	unsigned long pid;

	preempt_disable();
	pid = mm->context.id;
	if (pid != MMU_NO_CONTEXT)
		_tlbiel_pid(pid, RIC_FLUSH_TLB);
	preempt_enable();
}
EXPORT_SYMBOL(radix__local_flush_tlb_mm);

#ifndef CONFIG_SMP
void radix__local_flush_all_mm(struct mm_struct *mm)
{
	unsigned long pid;

	preempt_disable();
	pid = mm->context.id;
	if (pid != MMU_NO_CONTEXT)
		_tlbiel_pid(pid, RIC_FLUSH_ALL);
	preempt_enable();
}
EXPORT_SYMBOL(radix__local_flush_all_mm);
#endif /* CONFIG_SMP */

void radix__local_flush_tlb_page_psize(struct mm_struct *mm, unsigned long vmaddr,
				       int psize)
{
	unsigned long pid;

	preempt_disable();
	pid = mm->context.id;
	if (pid != MMU_NO_CONTEXT)
		_tlbiel_va(vmaddr, pid, psize, RIC_FLUSH_TLB);
	preempt_enable();
}

void radix__local_flush_tlb_page(struct vm_area_struct *vma, unsigned long vmaddr)
{
#ifdef CONFIG_HUGETLB_PAGE
	/* need the return fix for nohash.c */
	if (is_vm_hugetlb_page(vma))
		return radix__local_flush_hugetlb_page(vma, vmaddr);
#endif
	radix__local_flush_tlb_page_psize(vma->vm_mm, vmaddr, mmu_virtual_psize);
}
EXPORT_SYMBOL(radix__local_flush_tlb_page);

static bool mm_needs_flush_escalation(struct mm_struct *mm)
{
	/*
	 * P9 nest MMU has issues with the page walk cache
	 * caching PTEs and not flushing them properly when
	 * RIC = 0 for a PID/LPID invalidate
	 */
	return atomic_read(&mm->context.copros) != 0;
}

#ifdef CONFIG_SMP
void radix__flush_tlb_mm(struct mm_struct *mm)
{
	unsigned long pid;

	pid = mm->context.id;
	if (unlikely(pid == MMU_NO_CONTEXT))
		return;

	preempt_disable();
	if (!mm_is_thread_local(mm)) {
		if (mm_needs_flush_escalation(mm))
			_tlbie_pid(pid, RIC_FLUSH_ALL);
		else
			_tlbie_pid(pid, RIC_FLUSH_TLB);
	} else
		_tlbiel_pid(pid, RIC_FLUSH_TLB);
	preempt_enable();
}
EXPORT_SYMBOL(radix__flush_tlb_mm);

void radix__flush_all_mm(struct mm_struct *mm)
{
	unsigned long pid;

	pid = mm->context.id;
	if (unlikely(pid == MMU_NO_CONTEXT))
		return;

	preempt_disable();
	if (!mm_is_thread_local(mm))
		_tlbie_pid(pid, RIC_FLUSH_ALL);
	else
		_tlbiel_pid(pid, RIC_FLUSH_ALL);
	preempt_enable();
}
EXPORT_SYMBOL(radix__flush_all_mm);

void radix__flush_tlb_pwc(struct mmu_gather *tlb, unsigned long addr)
{
	tlb->need_flush_all = 1;
}
EXPORT_SYMBOL(radix__flush_tlb_pwc);

void radix__flush_tlb_page_psize(struct mm_struct *mm, unsigned long vmaddr,
				 int psize)
{
	unsigned long pid;

	pid = mm->context.id;
	if (unlikely(pid == MMU_NO_CONTEXT))
		return;

	preempt_disable();
	if (!mm_is_thread_local(mm))
		_tlbie_va(vmaddr, pid, psize, RIC_FLUSH_TLB);
	else
		_tlbiel_va(vmaddr, pid, psize, RIC_FLUSH_TLB);
	preempt_enable();
}

void radix__flush_tlb_page(struct vm_area_struct *vma, unsigned long vmaddr)
{
#ifdef CONFIG_HUGETLB_PAGE
	if (is_vm_hugetlb_page(vma))
		return radix__flush_hugetlb_page(vma, vmaddr);
#endif
	radix__flush_tlb_page_psize(vma->vm_mm, vmaddr, mmu_virtual_psize);
}
EXPORT_SYMBOL(radix__flush_tlb_page);

#else /* CONFIG_SMP */
#define radix__flush_all_mm radix__local_flush_all_mm
#endif /* CONFIG_SMP */

void radix__flush_tlb_kernel_range(unsigned long start, unsigned long end)
{
	_tlbie_pid(0, RIC_FLUSH_ALL);
}
EXPORT_SYMBOL(radix__flush_tlb_kernel_range);

#define TLB_FLUSH_ALL -1UL

/*
 * Number of pages above which we invalidate the entire PID rather than
 * flush individual pages, for local and global flushes respectively.
 *
 * tlbie goes out to the interconnect and individual ops are more costly.
 * It also does not iterate over sets like the local tlbiel variant when
 * invalidating a full PID, so it has a far lower threshold to change from
 * individual page flushes to full-pid flushes.
 */
static unsigned long tlb_single_page_flush_ceiling __read_mostly = 33;
static unsigned long tlb_local_single_page_flush_ceiling __read_mostly = POWER9_TLB_SETS_RADIX * 2;

void radix__flush_tlb_range(struct vm_area_struct *vma, unsigned long start,
		     unsigned long end)

{
	struct mm_struct *mm = vma->vm_mm;
	unsigned long pid;
	unsigned int page_shift = mmu_psize_defs[mmu_virtual_psize].shift;
	unsigned long page_size = 1UL << page_shift;
	unsigned long nr_pages = (end - start) >> page_shift;
	bool local, full;

#ifdef CONFIG_HUGETLB_PAGE
	if (is_vm_hugetlb_page(vma))
		return radix__flush_hugetlb_tlb_range(vma, start, end);
#endif

	pid = mm->context.id;
	if (unlikely(pid == MMU_NO_CONTEXT))
		return;

	preempt_disable();
	if (mm_is_thread_local(mm)) {
		local = true;
		full = (end == TLB_FLUSH_ALL ||
				nr_pages > tlb_local_single_page_flush_ceiling);
	} else {
		local = false;
		full = (end == TLB_FLUSH_ALL ||
				nr_pages > tlb_single_page_flush_ceiling);
	}

	if (full) {
		if (local) {
			_tlbiel_pid(pid, RIC_FLUSH_TLB);
		} else {
			if (mm_needs_flush_escalation(mm))
				_tlbie_pid(pid, RIC_FLUSH_ALL);
			else
				_tlbie_pid(pid, RIC_FLUSH_TLB);
		}
	} else {
		bool hflush = false;
		unsigned long hstart, hend;

#ifdef CONFIG_TRANSPARENT_HUGEPAGE
		hstart = (start + HPAGE_PMD_SIZE - 1) >> HPAGE_PMD_SHIFT;
		hend = end >> HPAGE_PMD_SHIFT;
		if (hstart < hend) {
			hstart <<= HPAGE_PMD_SHIFT;
			hend <<= HPAGE_PMD_SHIFT;
			hflush = true;
		}
#endif

		asm volatile("ptesync": : :"memory");
		if (local) {
			__tlbiel_va_range(start, end, pid, page_size, mmu_virtual_psize);
			if (hflush)
				__tlbiel_va_range(hstart, hend, pid,
						HPAGE_PMD_SIZE, MMU_PAGE_2M);
			asm volatile("ptesync": : :"memory");
		} else {
			__tlbie_va_range(start, end, pid, page_size, mmu_virtual_psize);
			if (hflush)
				__tlbie_va_range(hstart, hend, pid,
						HPAGE_PMD_SIZE, MMU_PAGE_2M);
			fixup_tlbie();
			asm volatile("eieio; tlbsync; ptesync": : :"memory");
		}
	}
	preempt_enable();
}
EXPORT_SYMBOL(radix__flush_tlb_range);

static int radix_get_mmu_psize(int page_size)
{
	int psize;

	if (page_size == (1UL << mmu_psize_defs[mmu_virtual_psize].shift))
		psize = mmu_virtual_psize;
	else if (page_size == (1UL << mmu_psize_defs[MMU_PAGE_2M].shift))
		psize = MMU_PAGE_2M;
	else if (page_size == (1UL << mmu_psize_defs[MMU_PAGE_1G].shift))
		psize = MMU_PAGE_1G;
	else
		return -1;
	return psize;
}

static void radix__flush_tlb_pwc_range_psize(struct mm_struct *mm, unsigned long start,
				  unsigned long end, int psize);

void radix__tlb_flush(struct mmu_gather *tlb)
{
	int psize = 0;
	struct mm_struct *mm = tlb->mm;
	int page_size = tlb->page_size;

	/*
	 * if page size is not something we understand, do a full mm flush
	 *
	 * A "fullmm" flush must always do a flush_all_mm (RIC=2) flush
	 * that flushes the process table entry cache upon process teardown.
	 * See the comment for radix in arch_exit_mmap().
	 */
	if (tlb->fullmm) {
		radix__flush_all_mm(mm);
	} else if ( (psize = radix_get_mmu_psize(page_size)) == -1) {
		if (!tlb->need_flush_all)
			radix__flush_tlb_mm(mm);
		else
			radix__flush_all_mm(mm);
	} else {
		unsigned long start = tlb->start;
		unsigned long end = tlb->end;

		if (!tlb->need_flush_all)
			radix__flush_tlb_range_psize(mm, start, end, psize);
		else
			radix__flush_tlb_pwc_range_psize(mm, start, end, psize);
	}
	tlb->need_flush_all = 0;
}

static inline void __radix__flush_tlb_range_psize(struct mm_struct *mm,
				unsigned long start, unsigned long end,
				int psize, bool also_pwc)
{
	unsigned long pid;
	unsigned int page_shift = mmu_psize_defs[psize].shift;
	unsigned long page_size = 1UL << page_shift;
	unsigned long nr_pages = (end - start) >> page_shift;
	bool local, full;

	pid = mm->context.id;
	if (unlikely(pid == MMU_NO_CONTEXT))
		return;

	preempt_disable();
	if (mm_is_thread_local(mm)) {
		local = true;
		full = (end == TLB_FLUSH_ALL ||
				nr_pages > tlb_local_single_page_flush_ceiling);
	} else {
		local = false;
		full = (end == TLB_FLUSH_ALL ||
				nr_pages > tlb_single_page_flush_ceiling);
	}

	if (full) {
		if (!local && mm_needs_flush_escalation(mm))
			also_pwc = true;

		if (local)
			_tlbiel_pid(pid, also_pwc ? RIC_FLUSH_ALL : RIC_FLUSH_TLB);
		else
			_tlbie_pid(pid, also_pwc ? RIC_FLUSH_ALL: RIC_FLUSH_TLB);
	} else {
		if (local)
			_tlbiel_va_range(start, end, pid, page_size, psize, also_pwc);
		else
			_tlbie_va_range(start, end, pid, page_size, psize, also_pwc);
	}
	preempt_enable();
}

void radix__flush_tlb_range_psize(struct mm_struct *mm, unsigned long start,
				  unsigned long end, int psize)
{
	return __radix__flush_tlb_range_psize(mm, start, end, psize, false);
}

static void radix__flush_tlb_pwc_range_psize(struct mm_struct *mm, unsigned long start,
				  unsigned long end, int psize)
{
	__radix__flush_tlb_range_psize(mm, start, end, psize, true);
}

#ifdef CONFIG_TRANSPARENT_HUGEPAGE
void radix__flush_tlb_collapsed_pmd(struct mm_struct *mm, unsigned long addr)
{
	unsigned long pid, end;

	pid = mm->context.id;
	if (unlikely(pid == MMU_NO_CONTEXT))
		return;

	/* 4k page size, just blow the world */
	if (PAGE_SIZE == 0x1000) {
		radix__flush_all_mm(mm);
		return;
	}

	end = addr + HPAGE_PMD_SIZE;

	/* Otherwise first do the PWC, then iterate the pages. */
	preempt_disable();

	if (mm_is_thread_local(mm)) {
		_tlbiel_va_range(addr, end, pid, PAGE_SIZE, mmu_virtual_psize, true);
	} else {
		_tlbie_va_range(addr, end, pid, PAGE_SIZE, mmu_virtual_psize, true);
	}

	preempt_enable();
}
#endif /* CONFIG_TRANSPARENT_HUGEPAGE */

<<<<<<< HEAD
void radix__flush_tlb_lpid_va(unsigned long lpid, unsigned long gpa,
			      unsigned long page_size)
{
	unsigned long rb,rs,prs,r;
	unsigned long ap;
	unsigned long ric = RIC_FLUSH_TLB;

	ap = mmu_get_ap(radix_get_mmu_psize(page_size));
	rb = gpa & ~(PPC_BITMASK(52, 63));
	rb |= ap << PPC_BITLSHIFT(58);
	rs = lpid & ((1UL << 32) - 1);
	prs = 0; /* process scoped */
	r = 1;   /* radix format */

	asm volatile("ptesync": : :"memory");
	asm volatile(PPC_TLBIE_5(%0, %4, %3, %2, %1)
		     : : "r"(rb), "i"(r), "i"(prs), "i"(ric), "r"(rs) : "memory");
	asm volatile("eieio; tlbsync; ptesync": : :"memory");
	trace_tlbie(lpid, 0, rb, rs, ric, prs, r);
}
EXPORT_SYMBOL(radix__flush_tlb_lpid_va);

void radix__flush_tlb_lpid(unsigned long lpid)
{
	unsigned long rb,rs,prs,r;
	unsigned long ric = RIC_FLUSH_ALL;

	rb = 0x2 << PPC_BITLSHIFT(53); /* IS = 2 */
	rs = lpid & ((1UL << 32) - 1);
	prs = 0; /* partition scoped */
	r = 1;   /* radix format */

	asm volatile("ptesync": : :"memory");
	asm volatile(PPC_TLBIE_5(%0, %4, %3, %2, %1)
		     : : "r"(rb), "i"(r), "i"(prs), "i"(ric), "r"(rs) : "memory");
	asm volatile("eieio; tlbsync; ptesync": : :"memory");
	trace_tlbie(lpid, 0, rb, rs, ric, prs, r);
}
EXPORT_SYMBOL(radix__flush_tlb_lpid);

=======
>>>>>>> 52396500
void radix__flush_pmd_tlb_range(struct vm_area_struct *vma,
				unsigned long start, unsigned long end)
{
	radix__flush_tlb_range_psize(vma->vm_mm, start, end, MMU_PAGE_2M);
}
EXPORT_SYMBOL(radix__flush_pmd_tlb_range);

void radix__flush_tlb_all(void)
{
	unsigned long rb,prs,r,rs;
	unsigned long ric = RIC_FLUSH_ALL;

	rb = 0x3 << PPC_BITLSHIFT(53); /* IS = 3 */
	prs = 0; /* partition scoped */
	r = 1;   /* radix format */
	rs = 1 & ((1UL << 32) - 1); /* any LPID value to flush guest mappings */

	asm volatile("ptesync": : :"memory");
	/*
	 * now flush guest entries by passing PRS = 1 and LPID != 0
	 */
	asm volatile(PPC_TLBIE_5(%0, %4, %3, %2, %1)
		     : : "r"(rb), "i"(r), "i"(1), "i"(ric), "r"(rs) : "memory");
	/*
	 * now flush host entires by passing PRS = 0 and LPID == 0
	 */
	asm volatile(PPC_TLBIE_5(%0, %4, %3, %2, %1)
		     : : "r"(rb), "i"(r), "i"(prs), "i"(ric), "r"(0) : "memory");
	asm volatile("eieio; tlbsync; ptesync": : :"memory");
}

void radix__flush_tlb_pte_p9_dd1(unsigned long old_pte, struct mm_struct *mm,
				 unsigned long address)
{
	/*
	 * We track page size in pte only for DD1, So we can
	 * call this only on DD1.
	 */
	if (!cpu_has_feature(CPU_FTR_POWER9_DD1)) {
		VM_WARN_ON(1);
		return;
	}

	if (old_pte & R_PAGE_LARGE)
		radix__flush_tlb_page_psize(mm, address, MMU_PAGE_2M);
	else
		radix__flush_tlb_page_psize(mm, address, mmu_virtual_psize);
}

#ifdef CONFIG_KVM_BOOK3S_HV_POSSIBLE
extern void radix_kvm_prefetch_workaround(struct mm_struct *mm)
{
	unsigned int pid = mm->context.id;

	if (unlikely(pid == MMU_NO_CONTEXT))
		return;

	/*
	 * If this context hasn't run on that CPU before and KVM is
	 * around, there's a slim chance that the guest on another
	 * CPU just brought in obsolete translation into the TLB of
	 * this CPU due to a bad prefetch using the guest PID on
	 * the way into the hypervisor.
	 *
	 * We work around this here. If KVM is possible, we check if
	 * any sibling thread is in KVM. If it is, the window may exist
	 * and thus we flush that PID from the core.
	 *
	 * A potential future improvement would be to mark which PIDs
	 * have never been used on the system and avoid it if the PID
	 * is new and the process has no other cpumask bit set.
	 */
	if (cpu_has_feature(CPU_FTR_HVMODE) && radix_enabled()) {
		int cpu = smp_processor_id();
		int sib = cpu_first_thread_sibling(cpu);
		bool flush = false;

		for (; sib <= cpu_last_thread_sibling(cpu) && !flush; sib++) {
			if (sib == cpu)
				continue;
			if (paca[sib].kvm_hstate.kvm_vcpu)
				flush = true;
		}
		if (flush)
			_tlbiel_pid(pid, RIC_FLUSH_ALL);
	}
}
EXPORT_SYMBOL_GPL(radix_kvm_prefetch_workaround);
#endif /* CONFIG_KVM_BOOK3S_HV_POSSIBLE */<|MERGE_RESOLUTION|>--- conflicted
+++ resolved
@@ -128,7 +128,7 @@
 	rb |= ap << PPC_BITLSHIFT(58);
 	rs = pid << PPC_BITLSHIFT(31);
 	prs = 1; /* process scoped */
-	r = 1;   /* raidx format */
+	r = 1;   /* radix format */
 
 	asm volatile(PPC_TLBIEL(%0, %4, %3, %2, %1)
 		     : : "r"(rb), "i"(r), "i"(prs), "i"(ric), "r"(rs) : "memory");
@@ -137,67 +137,6 @@
 
 static inline void __tlbie_va(unsigned long va, unsigned long pid,
 			      unsigned long ap, unsigned long ric)
-{
-	unsigned long rb,rs,prs,r;
-
-	rb = va & ~(PPC_BITMASK(52, 63));
-	rb |= ap << PPC_BITLSHIFT(58);
-	rs = pid << PPC_BITLSHIFT(31);
-	prs = 1; /* process scoped */
-	r = 1;   /* raidx format */
-
-	asm volatile(PPC_TLBIE_5(%0, %4, %3, %2, %1)
-		     : : "r"(rb), "i"(r), "i"(prs), "i"(ric), "r"(rs) : "memory");
-	trace_tlbie(0, 0, rb, rs, ric, prs, r);
-}
-
-static inline void fixup_tlbie(void)
-{
-	unsigned long pid = 0;
-	unsigned long va = ((1UL << 52) - 1);
-
-	if (cpu_has_feature(CPU_FTR_P9_TLBIE_BUG)) {
-		asm volatile("ptesync": : :"memory");
-		__tlbie_va(va, pid, mmu_get_ap(MMU_PAGE_64K), RIC_FLUSH_TLB);
-	}
-}
-
-/*
- * We use 128 set in radix mode and 256 set in hpt mode.
- */
-static inline void _tlbiel_pid(unsigned long pid, unsigned long ric)
-{
-	int set;
-
-	asm volatile("ptesync": : :"memory");
-
-	/*
-	 * Flush the first set of the TLB, and if we're doing a RIC_FLUSH_ALL,
-	 * also flush the entire Page Walk Cache.
-	 */
-	__tlbiel_pid(pid, 0, ric);
-
-	/* For PWC, only one flush is needed */
-	if (ric == RIC_FLUSH_PWC) {
-		asm volatile("ptesync": : :"memory");
-		return;
-	}
-
-	/* For the remaining sets, just flush the TLB */
-	for (set = 1; set < POWER9_TLB_SETS_RADIX ; set++)
-		__tlbiel_pid(pid, set, RIC_FLUSH_TLB);
-
-	asm volatile("ptesync": : :"memory");
-	asm volatile(PPC_INVALIDATE_ERAT "; isync" : : :"memory");
-}
-
-static inline void _tlbie_pid(unsigned long pid, unsigned long ric)
-{
-	asm volatile("ptesync": : :"memory");
-
-<<<<<<< HEAD
-static inline void __tlbiel_va(unsigned long va, unsigned long pid,
-			       unsigned long ap, unsigned long ric)
 {
 	unsigned long rb,rs,prs,r;
 
@@ -207,10 +146,55 @@
 	prs = 1; /* process scoped */
 	r = 1;   /* radix format */
 
-	asm volatile(PPC_TLBIEL(%0, %4, %3, %2, %1)
+	asm volatile(PPC_TLBIE_5(%0, %4, %3, %2, %1)
 		     : : "r"(rb), "i"(r), "i"(prs), "i"(ric), "r"(rs) : "memory");
-	trace_tlbie(0, 1, rb, rs, ric, prs, r);
-=======
+	trace_tlbie(0, 0, rb, rs, ric, prs, r);
+}
+
+static inline void fixup_tlbie(void)
+{
+	unsigned long pid = 0;
+	unsigned long va = ((1UL << 52) - 1);
+
+	if (cpu_has_feature(CPU_FTR_P9_TLBIE_BUG)) {
+		asm volatile("ptesync": : :"memory");
+		__tlbie_va(va, pid, mmu_get_ap(MMU_PAGE_64K), RIC_FLUSH_TLB);
+	}
+}
+
+/*
+ * We use 128 set in radix mode and 256 set in hpt mode.
+ */
+static inline void _tlbiel_pid(unsigned long pid, unsigned long ric)
+{
+	int set;
+
+	asm volatile("ptesync": : :"memory");
+
+	/*
+	 * Flush the first set of the TLB, and if we're doing a RIC_FLUSH_ALL,
+	 * also flush the entire Page Walk Cache.
+	 */
+	__tlbiel_pid(pid, 0, ric);
+
+	/* For PWC, only one flush is needed */
+	if (ric == RIC_FLUSH_PWC) {
+		asm volatile("ptesync": : :"memory");
+		return;
+	}
+
+	/* For the remaining sets, just flush the TLB */
+	for (set = 1; set < POWER9_TLB_SETS_RADIX ; set++)
+		__tlbiel_pid(pid, set, RIC_FLUSH_TLB);
+
+	asm volatile("ptesync": : :"memory");
+	asm volatile(PPC_INVALIDATE_ERAT "; isync" : : :"memory");
+}
+
+static inline void _tlbie_pid(unsigned long pid, unsigned long ric)
+{
+	asm volatile("ptesync": : :"memory");
+
 	/*
 	 * Workaround the fact that the "ric" argument to __tlbie_pid
 	 * must be a compile-time contraint to match the "i" constraint
@@ -229,7 +213,6 @@
 	}
 	fixup_tlbie();
 	asm volatile("eieio; tlbsync; ptesync": : :"memory");
->>>>>>> 52396500
 }
 
 static inline void __tlbiel_va_range(unsigned long start, unsigned long end,
@@ -264,25 +247,6 @@
 	asm volatile("ptesync": : :"memory");
 }
 
-<<<<<<< HEAD
-static inline void __tlbie_va(unsigned long va, unsigned long pid,
-			     unsigned long ap, unsigned long ric)
-{
-	unsigned long rb,rs,prs,r;
-
-	rb = va & ~(PPC_BITMASK(52, 63));
-	rb |= ap << PPC_BITLSHIFT(58);
-	rs = pid << PPC_BITLSHIFT(31);
-	prs = 1; /* process scoped */
-	r = 1;   /* radix format */
-
-	asm volatile(PPC_TLBIE_5(%0, %4, %3, %2, %1)
-		     : : "r"(rb), "i"(r), "i"(prs), "i"(ric), "r"(rs) : "memory");
-	trace_tlbie(0, 0, rb, rs, ric, prs, r);
-}
-
-=======
->>>>>>> 52396500
 static inline void __tlbie_va_range(unsigned long start, unsigned long end,
 				    unsigned long pid, unsigned long page_size,
 				    unsigned long psize)
@@ -690,49 +654,6 @@
 }
 #endif /* CONFIG_TRANSPARENT_HUGEPAGE */
 
-<<<<<<< HEAD
-void radix__flush_tlb_lpid_va(unsigned long lpid, unsigned long gpa,
-			      unsigned long page_size)
-{
-	unsigned long rb,rs,prs,r;
-	unsigned long ap;
-	unsigned long ric = RIC_FLUSH_TLB;
-
-	ap = mmu_get_ap(radix_get_mmu_psize(page_size));
-	rb = gpa & ~(PPC_BITMASK(52, 63));
-	rb |= ap << PPC_BITLSHIFT(58);
-	rs = lpid & ((1UL << 32) - 1);
-	prs = 0; /* process scoped */
-	r = 1;   /* radix format */
-
-	asm volatile("ptesync": : :"memory");
-	asm volatile(PPC_TLBIE_5(%0, %4, %3, %2, %1)
-		     : : "r"(rb), "i"(r), "i"(prs), "i"(ric), "r"(rs) : "memory");
-	asm volatile("eieio; tlbsync; ptesync": : :"memory");
-	trace_tlbie(lpid, 0, rb, rs, ric, prs, r);
-}
-EXPORT_SYMBOL(radix__flush_tlb_lpid_va);
-
-void radix__flush_tlb_lpid(unsigned long lpid)
-{
-	unsigned long rb,rs,prs,r;
-	unsigned long ric = RIC_FLUSH_ALL;
-
-	rb = 0x2 << PPC_BITLSHIFT(53); /* IS = 2 */
-	rs = lpid & ((1UL << 32) - 1);
-	prs = 0; /* partition scoped */
-	r = 1;   /* radix format */
-
-	asm volatile("ptesync": : :"memory");
-	asm volatile(PPC_TLBIE_5(%0, %4, %3, %2, %1)
-		     : : "r"(rb), "i"(r), "i"(prs), "i"(ric), "r"(rs) : "memory");
-	asm volatile("eieio; tlbsync; ptesync": : :"memory");
-	trace_tlbie(lpid, 0, rb, rs, ric, prs, r);
-}
-EXPORT_SYMBOL(radix__flush_tlb_lpid);
-
-=======
->>>>>>> 52396500
 void radix__flush_pmd_tlb_range(struct vm_area_struct *vma,
 				unsigned long start, unsigned long end)
 {
