/*
 *  linux/fs/ext4/super.c
 *
 * Copyright (C) 1992, 1993, 1994, 1995
 * Remy Card (card@masi.ibp.fr)
 * Laboratoire MASI - Institut Blaise Pascal
 * Universite Pierre et Marie Curie (Paris VI)
 *
 *  from
 *
 *  linux/fs/minix/inode.c
 *
 *  Copyright (C) 1991, 1992  Linus Torvalds
 *
 *  Big-endian to little-endian byte-swapping/bitmaps by
 *        David S. Miller (davem@caip.rutgers.edu), 1995
 */

#include <linux/module.h>
#include <linux/string.h>
#include <linux/fs.h>
#include <linux/time.h>
#include <linux/vmalloc.h>
#include <linux/jbd2.h>
#include <linux/slab.h>
#include <linux/init.h>
#include <linux/blkdev.h>
#include <linux/parser.h>
#include <linux/buffer_head.h>
#include <linux/exportfs.h>
#include <linux/vfs.h>
#include <linux/random.h>
#include <linux/mount.h>
#include <linux/namei.h>
#include <linux/quotaops.h>
#include <linux/seq_file.h>
#include <linux/proc_fs.h>
#include <linux/ctype.h>
#include <linux/log2.h>
#include <linux/crc16.h>
#include <asm/uaccess.h>

#include <linux/kthread.h>
#include <linux/freezer.h>

#include "ext4.h"
#include "ext4_jbd2.h"
#include "xattr.h"
#include "acl.h"
#include "mballoc.h"

#define CREATE_TRACE_POINTS
#include <trace/events/ext4.h>

static struct proc_dir_entry *ext4_proc_root;
static struct kset *ext4_kset;
static struct ext4_lazy_init *ext4_li_info;
static struct mutex ext4_li_mtx;
static struct ext4_features *ext4_feat;

static int ext4_load_journal(struct super_block *, struct ext4_super_block *,
			     unsigned long journal_devnum);
static int ext4_commit_super(struct super_block *sb, int sync);
static void ext4_mark_recovery_complete(struct super_block *sb,
					struct ext4_super_block *es);
static void ext4_clear_journal_err(struct super_block *sb,
				   struct ext4_super_block *es);
static int ext4_sync_fs(struct super_block *sb, int wait);
static const char *ext4_decode_error(struct super_block *sb, int errno,
				     char nbuf[16]);
static int ext4_remount(struct super_block *sb, int *flags, char *data);
static int ext4_statfs(struct dentry *dentry, struct kstatfs *buf);
static int ext4_unfreeze(struct super_block *sb);
static void ext4_write_super(struct super_block *sb);
static int ext4_freeze(struct super_block *sb);
static struct dentry *ext4_mount(struct file_system_type *fs_type, int flags,
		       const char *dev_name, void *data);
static int ext4_feature_set_ok(struct super_block *sb, int readonly);
static void ext4_destroy_lazyinit_thread(void);
static void ext4_unregister_li_request(struct super_block *sb);
static void ext4_clear_request_list(void);

#if !defined(CONFIG_EXT3_FS) && !defined(CONFIG_EXT3_FS_MODULE) && defined(CONFIG_EXT4_USE_FOR_EXT23)
static struct file_system_type ext3_fs_type = {
	.owner		= THIS_MODULE,
	.name		= "ext3",
	.mount		= ext4_mount,
	.kill_sb	= kill_block_super,
	.fs_flags	= FS_REQUIRES_DEV,
};
#define IS_EXT3_SB(sb) ((sb)->s_bdev->bd_holder == &ext3_fs_type)
#else
#define IS_EXT3_SB(sb) (0)
#endif

ext4_fsblk_t ext4_block_bitmap(struct super_block *sb,
			       struct ext4_group_desc *bg)
{
	return le32_to_cpu(bg->bg_block_bitmap_lo) |
		(EXT4_DESC_SIZE(sb) >= EXT4_MIN_DESC_SIZE_64BIT ?
		 (ext4_fsblk_t)le32_to_cpu(bg->bg_block_bitmap_hi) << 32 : 0);
}

ext4_fsblk_t ext4_inode_bitmap(struct super_block *sb,
			       struct ext4_group_desc *bg)
{
	return le32_to_cpu(bg->bg_inode_bitmap_lo) |
		(EXT4_DESC_SIZE(sb) >= EXT4_MIN_DESC_SIZE_64BIT ?
		 (ext4_fsblk_t)le32_to_cpu(bg->bg_inode_bitmap_hi) << 32 : 0);
}

ext4_fsblk_t ext4_inode_table(struct super_block *sb,
			      struct ext4_group_desc *bg)
{
	return le32_to_cpu(bg->bg_inode_table_lo) |
		(EXT4_DESC_SIZE(sb) >= EXT4_MIN_DESC_SIZE_64BIT ?
		 (ext4_fsblk_t)le32_to_cpu(bg->bg_inode_table_hi) << 32 : 0);
}

__u32 ext4_free_blks_count(struct super_block *sb,
			      struct ext4_group_desc *bg)
{
	return le16_to_cpu(bg->bg_free_blocks_count_lo) |
		(EXT4_DESC_SIZE(sb) >= EXT4_MIN_DESC_SIZE_64BIT ?
		 (__u32)le16_to_cpu(bg->bg_free_blocks_count_hi) << 16 : 0);
}

__u32 ext4_free_inodes_count(struct super_block *sb,
			      struct ext4_group_desc *bg)
{
	return le16_to_cpu(bg->bg_free_inodes_count_lo) |
		(EXT4_DESC_SIZE(sb) >= EXT4_MIN_DESC_SIZE_64BIT ?
		 (__u32)le16_to_cpu(bg->bg_free_inodes_count_hi) << 16 : 0);
}

__u32 ext4_used_dirs_count(struct super_block *sb,
			      struct ext4_group_desc *bg)
{
	return le16_to_cpu(bg->bg_used_dirs_count_lo) |
		(EXT4_DESC_SIZE(sb) >= EXT4_MIN_DESC_SIZE_64BIT ?
		 (__u32)le16_to_cpu(bg->bg_used_dirs_count_hi) << 16 : 0);
}

__u32 ext4_itable_unused_count(struct super_block *sb,
			      struct ext4_group_desc *bg)
{
	return le16_to_cpu(bg->bg_itable_unused_lo) |
		(EXT4_DESC_SIZE(sb) >= EXT4_MIN_DESC_SIZE_64BIT ?
		 (__u32)le16_to_cpu(bg->bg_itable_unused_hi) << 16 : 0);
}

void ext4_block_bitmap_set(struct super_block *sb,
			   struct ext4_group_desc *bg, ext4_fsblk_t blk)
{
	bg->bg_block_bitmap_lo = cpu_to_le32((u32)blk);
	if (EXT4_DESC_SIZE(sb) >= EXT4_MIN_DESC_SIZE_64BIT)
		bg->bg_block_bitmap_hi = cpu_to_le32(blk >> 32);
}

void ext4_inode_bitmap_set(struct super_block *sb,
			   struct ext4_group_desc *bg, ext4_fsblk_t blk)
{
	bg->bg_inode_bitmap_lo  = cpu_to_le32((u32)blk);
	if (EXT4_DESC_SIZE(sb) >= EXT4_MIN_DESC_SIZE_64BIT)
		bg->bg_inode_bitmap_hi = cpu_to_le32(blk >> 32);
}

void ext4_inode_table_set(struct super_block *sb,
			  struct ext4_group_desc *bg, ext4_fsblk_t blk)
{
	bg->bg_inode_table_lo = cpu_to_le32((u32)blk);
	if (EXT4_DESC_SIZE(sb) >= EXT4_MIN_DESC_SIZE_64BIT)
		bg->bg_inode_table_hi = cpu_to_le32(blk >> 32);
}

void ext4_free_blks_set(struct super_block *sb,
			  struct ext4_group_desc *bg, __u32 count)
{
	bg->bg_free_blocks_count_lo = cpu_to_le16((__u16)count);
	if (EXT4_DESC_SIZE(sb) >= EXT4_MIN_DESC_SIZE_64BIT)
		bg->bg_free_blocks_count_hi = cpu_to_le16(count >> 16);
}

void ext4_free_inodes_set(struct super_block *sb,
			  struct ext4_group_desc *bg, __u32 count)
{
	bg->bg_free_inodes_count_lo = cpu_to_le16((__u16)count);
	if (EXT4_DESC_SIZE(sb) >= EXT4_MIN_DESC_SIZE_64BIT)
		bg->bg_free_inodes_count_hi = cpu_to_le16(count >> 16);
}

void ext4_used_dirs_set(struct super_block *sb,
			  struct ext4_group_desc *bg, __u32 count)
{
	bg->bg_used_dirs_count_lo = cpu_to_le16((__u16)count);
	if (EXT4_DESC_SIZE(sb) >= EXT4_MIN_DESC_SIZE_64BIT)
		bg->bg_used_dirs_count_hi = cpu_to_le16(count >> 16);
}

void ext4_itable_unused_set(struct super_block *sb,
			  struct ext4_group_desc *bg, __u32 count)
{
	bg->bg_itable_unused_lo = cpu_to_le16((__u16)count);
	if (EXT4_DESC_SIZE(sb) >= EXT4_MIN_DESC_SIZE_64BIT)
		bg->bg_itable_unused_hi = cpu_to_le16(count >> 16);
}


/* Just increment the non-pointer handle value */
static handle_t *ext4_get_nojournal(void)
{
	handle_t *handle = current->journal_info;
	unsigned long ref_cnt = (unsigned long)handle;

	BUG_ON(ref_cnt >= EXT4_NOJOURNAL_MAX_REF_COUNT);

	ref_cnt++;
	handle = (handle_t *)ref_cnt;

	current->journal_info = handle;
	return handle;
}


/* Decrement the non-pointer handle value */
static void ext4_put_nojournal(handle_t *handle)
{
	unsigned long ref_cnt = (unsigned long)handle;

	BUG_ON(ref_cnt == 0);

	ref_cnt--;
	handle = (handle_t *)ref_cnt;

	current->journal_info = handle;
}

/*
 * Wrappers for jbd2_journal_start/end.
 *
 * The only special thing we need to do here is to make sure that all
 * journal_end calls result in the superblock being marked dirty, so
 * that sync() will call the filesystem's write_super callback if
 * appropriate.
 */
handle_t *ext4_journal_start_sb(struct super_block *sb, int nblocks)
{
	journal_t *journal;

	if (sb->s_flags & MS_RDONLY)
		return ERR_PTR(-EROFS);

	vfs_check_frozen(sb, SB_FREEZE_TRANS);
	/* Special case here: if the journal has aborted behind our
	 * backs (eg. EIO in the commit thread), then we still need to
	 * take the FS itself readonly cleanly. */
	journal = EXT4_SB(sb)->s_journal;
	if (journal) {
		if (is_journal_aborted(journal)) {
			ext4_abort(sb, "Detected aborted journal");
			return ERR_PTR(-EROFS);
		}
		return jbd2_journal_start(journal, nblocks);
	}
	return ext4_get_nojournal();
}

/*
 * The only special thing we need to do here is to make sure that all
 * jbd2_journal_stop calls result in the superblock being marked dirty, so
 * that sync() will call the filesystem's write_super callback if
 * appropriate.
 */
int __ext4_journal_stop(const char *where, unsigned int line, handle_t *handle)
{
	struct super_block *sb;
	int err;
	int rc;

	if (!ext4_handle_valid(handle)) {
		ext4_put_nojournal(handle);
		return 0;
	}
	sb = handle->h_transaction->t_journal->j_private;
	err = handle->h_err;
	rc = jbd2_journal_stop(handle);

	if (!err)
		err = rc;
	if (err)
		__ext4_std_error(sb, where, line, err);
	return err;
}

void ext4_journal_abort_handle(const char *caller, unsigned int line,
			       const char *err_fn, struct buffer_head *bh,
			       handle_t *handle, int err)
{
	char nbuf[16];
	const char *errstr = ext4_decode_error(NULL, err, nbuf);

	BUG_ON(!ext4_handle_valid(handle));

	if (bh)
		BUFFER_TRACE(bh, "abort");

	if (!handle->h_err)
		handle->h_err = err;

	if (is_handle_aborted(handle))
		return;

	printk(KERN_ERR "%s:%d: aborting transaction: %s in %s\n",
	       caller, line, errstr, err_fn);

	jbd2_journal_abort_handle(handle);
}

static void __save_error_info(struct super_block *sb, const char *func,
			    unsigned int line)
{
	struct ext4_super_block *es = EXT4_SB(sb)->s_es;

	EXT4_SB(sb)->s_mount_state |= EXT4_ERROR_FS;
	es->s_state |= cpu_to_le16(EXT4_ERROR_FS);
	es->s_last_error_time = cpu_to_le32(get_seconds());
	strncpy(es->s_last_error_func, func, sizeof(es->s_last_error_func));
	es->s_last_error_line = cpu_to_le32(line);
	if (!es->s_first_error_time) {
		es->s_first_error_time = es->s_last_error_time;
		strncpy(es->s_first_error_func, func,
			sizeof(es->s_first_error_func));
		es->s_first_error_line = cpu_to_le32(line);
		es->s_first_error_ino = es->s_last_error_ino;
		es->s_first_error_block = es->s_last_error_block;
	}
	/*
	 * Start the daily error reporting function if it hasn't been
	 * started already
	 */
	if (!es->s_error_count)
		mod_timer(&EXT4_SB(sb)->s_err_report, jiffies + 24*60*60*HZ);
	es->s_error_count = cpu_to_le32(le32_to_cpu(es->s_error_count) + 1);
}

static void save_error_info(struct super_block *sb, const char *func,
			    unsigned int line)
{
	__save_error_info(sb, func, line);
	ext4_commit_super(sb, 1);
}


/* Deal with the reporting of failure conditions on a filesystem such as
 * inconsistencies detected or read IO failures.
 *
 * On ext2, we can store the error state of the filesystem in the
 * superblock.  That is not possible on ext4, because we may have other
 * write ordering constraints on the superblock which prevent us from
 * writing it out straight away; and given that the journal is about to
 * be aborted, we can't rely on the current, or future, transactions to
 * write out the superblock safely.
 *
 * We'll just use the jbd2_journal_abort() error code to record an error in
 * the journal instead.  On recovery, the journal will complain about
 * that error until we've noted it down and cleared it.
 */

static void ext4_handle_error(struct super_block *sb)
{
	if (sb->s_flags & MS_RDONLY)
		return;

	if (!test_opt(sb, ERRORS_CONT)) {
		journal_t *journal = EXT4_SB(sb)->s_journal;

		EXT4_SB(sb)->s_mount_flags |= EXT4_MF_FS_ABORTED;
		if (journal)
			jbd2_journal_abort(journal, -EIO);
	}
	if (test_opt(sb, ERRORS_RO)) {
		ext4_msg(sb, KERN_CRIT, "Remounting filesystem read-only");
		sb->s_flags |= MS_RDONLY;
	}
	if (test_opt(sb, ERRORS_PANIC))
		panic("EXT4-fs (device %s): panic forced after error\n",
			sb->s_id);
}

void __ext4_error(struct super_block *sb, const char *function,
		  unsigned int line, const char *fmt, ...)
{
	struct va_format vaf;
	va_list args;

	va_start(args, fmt);
	vaf.fmt = fmt;
	vaf.va = &args;
	printk(KERN_CRIT "EXT4-fs error (device %s): %s:%d: comm %s: %pV\n",
	       sb->s_id, function, line, current->comm, &vaf);
	va_end(args);

	ext4_handle_error(sb);
}

void ext4_error_inode(struct inode *inode, const char *function,
		      unsigned int line, ext4_fsblk_t block,
		      const char *fmt, ...)
{
	va_list args;
	struct va_format vaf;
	struct ext4_super_block *es = EXT4_SB(inode->i_sb)->s_es;

	es->s_last_error_ino = cpu_to_le32(inode->i_ino);
	es->s_last_error_block = cpu_to_le64(block);
	save_error_info(inode->i_sb, function, line);
	va_start(args, fmt);
	vaf.fmt = fmt;
	vaf.va = &args;
	printk(KERN_CRIT "EXT4-fs error (device %s): %s:%d: inode #%lu: ",
	       inode->i_sb->s_id, function, line, inode->i_ino);
	if (block)
		printk(KERN_CONT "block %llu: ", block);
	printk(KERN_CONT "comm %s: %pV\n", current->comm, &vaf);
	va_end(args);

	ext4_handle_error(inode->i_sb);
}

void ext4_error_file(struct file *file, const char *function,
		     unsigned int line, ext4_fsblk_t block,
		     const char *fmt, ...)
{
	va_list args;
	struct va_format vaf;
	struct ext4_super_block *es;
	struct inode *inode = file->f_dentry->d_inode;
	char pathname[80], *path;

	es = EXT4_SB(inode->i_sb)->s_es;
	es->s_last_error_ino = cpu_to_le32(inode->i_ino);
	save_error_info(inode->i_sb, function, line);
	path = d_path(&(file->f_path), pathname, sizeof(pathname));
	if (IS_ERR(path))
		path = "(unknown)";
	printk(KERN_CRIT
	       "EXT4-fs error (device %s): %s:%d: inode #%lu: ",
	       inode->i_sb->s_id, function, line, inode->i_ino);
	if (block)
		printk(KERN_CONT "block %llu: ", block);
	va_start(args, fmt);
	vaf.fmt = fmt;
	vaf.va = &args;
	printk(KERN_CONT "comm %s: path %s: %pV\n", current->comm, path, &vaf);
	va_end(args);

	ext4_handle_error(inode->i_sb);
}

static const char *ext4_decode_error(struct super_block *sb, int errno,
				     char nbuf[16])
{
	char *errstr = NULL;

	switch (errno) {
	case -EIO:
		errstr = "IO failure";
		break;
	case -ENOMEM:
		errstr = "Out of memory";
		break;
	case -EROFS:
		if (!sb || (EXT4_SB(sb)->s_journal &&
			    EXT4_SB(sb)->s_journal->j_flags & JBD2_ABORT))
			errstr = "Journal has aborted";
		else
			errstr = "Readonly filesystem";
		break;
	default:
		/* If the caller passed in an extra buffer for unknown
		 * errors, textualise them now.  Else we just return
		 * NULL. */
		if (nbuf) {
			/* Check for truncated error codes... */
			if (snprintf(nbuf, 16, "error %d", -errno) >= 0)
				errstr = nbuf;
		}
		break;
	}

	return errstr;
}

/* __ext4_std_error decodes expected errors from journaling functions
 * automatically and invokes the appropriate error response.  */

void __ext4_std_error(struct super_block *sb, const char *function,
		      unsigned int line, int errno)
{
	char nbuf[16];
	const char *errstr;

	/* Special case: if the error is EROFS, and we're not already
	 * inside a transaction, then there's really no point in logging
	 * an error. */
	if (errno == -EROFS && journal_current_handle() == NULL &&
	    (sb->s_flags & MS_RDONLY))
		return;

	errstr = ext4_decode_error(sb, errno, nbuf);
	printk(KERN_CRIT "EXT4-fs error (device %s) in %s:%d: %s\n",
	       sb->s_id, function, line, errstr);
	save_error_info(sb, function, line);

	ext4_handle_error(sb);
}

/*
 * ext4_abort is a much stronger failure handler than ext4_error.  The
 * abort function may be used to deal with unrecoverable failures such
 * as journal IO errors or ENOMEM at a critical moment in log management.
 *
 * We unconditionally force the filesystem into an ABORT|READONLY state,
 * unless the error response on the fs has been set to panic in which
 * case we take the easy way out and panic immediately.
 */

void __ext4_abort(struct super_block *sb, const char *function,
		unsigned int line, const char *fmt, ...)
{
	va_list args;

	save_error_info(sb, function, line);
	va_start(args, fmt);
	printk(KERN_CRIT "EXT4-fs error (device %s): %s:%d: ", sb->s_id,
	       function, line);
	vprintk(fmt, args);
	printk("\n");
	va_end(args);

	if ((sb->s_flags & MS_RDONLY) == 0) {
		ext4_msg(sb, KERN_CRIT, "Remounting filesystem read-only");
		sb->s_flags |= MS_RDONLY;
		EXT4_SB(sb)->s_mount_flags |= EXT4_MF_FS_ABORTED;
		if (EXT4_SB(sb)->s_journal)
			jbd2_journal_abort(EXT4_SB(sb)->s_journal, -EIO);
		save_error_info(sb, function, line);
	}
	if (test_opt(sb, ERRORS_PANIC))
		panic("EXT4-fs panic from previous error\n");
}

void ext4_msg(struct super_block *sb, const char *prefix, const char *fmt, ...)
{
	struct va_format vaf;
	va_list args;

	va_start(args, fmt);
	vaf.fmt = fmt;
	vaf.va = &args;
	printk("%sEXT4-fs (%s): %pV\n", prefix, sb->s_id, &vaf);
	va_end(args);
}

void __ext4_warning(struct super_block *sb, const char *function,
		    unsigned int line, const char *fmt, ...)
{
	struct va_format vaf;
	va_list args;

	va_start(args, fmt);
	vaf.fmt = fmt;
	vaf.va = &args;
	printk(KERN_WARNING "EXT4-fs warning (device %s): %s:%d: %pV\n",
	       sb->s_id, function, line, &vaf);
	va_end(args);
}

void __ext4_grp_locked_error(const char *function, unsigned int line,
			     struct super_block *sb, ext4_group_t grp,
			     unsigned long ino, ext4_fsblk_t block,
			     const char *fmt, ...)
__releases(bitlock)
__acquires(bitlock)
{
	struct va_format vaf;
	va_list args;
	struct ext4_super_block *es = EXT4_SB(sb)->s_es;

	es->s_last_error_ino = cpu_to_le32(ino);
	es->s_last_error_block = cpu_to_le64(block);
	__save_error_info(sb, function, line);

	va_start(args, fmt);

	vaf.fmt = fmt;
	vaf.va = &args;
	printk(KERN_CRIT "EXT4-fs error (device %s): %s:%d: group %u, ",
	       sb->s_id, function, line, grp);
	if (ino)
		printk(KERN_CONT "inode %lu: ", ino);
	if (block)
		printk(KERN_CONT "block %llu:", (unsigned long long) block);
	printk(KERN_CONT "%pV\n", &vaf);
	va_end(args);

	if (test_opt(sb, ERRORS_CONT)) {
		ext4_commit_super(sb, 0);
		return;
	}

	ext4_unlock_group(sb, grp);
	ext4_handle_error(sb);
	/*
	 * We only get here in the ERRORS_RO case; relocking the group
	 * may be dangerous, but nothing bad will happen since the
	 * filesystem will have already been marked read/only and the
	 * journal has been aborted.  We return 1 as a hint to callers
	 * who might what to use the return value from
	 * ext4_grp_locked_error() to distinguish beween the
	 * ERRORS_CONT and ERRORS_RO case, and perhaps return more
	 * aggressively from the ext4 function in question, with a
	 * more appropriate error code.
	 */
	ext4_lock_group(sb, grp);
	return;
}

void ext4_update_dynamic_rev(struct super_block *sb)
{
	struct ext4_super_block *es = EXT4_SB(sb)->s_es;

	if (le32_to_cpu(es->s_rev_level) > EXT4_GOOD_OLD_REV)
		return;

	ext4_warning(sb,
		     "updating to rev %d because of new feature flag, "
		     "running e2fsck is recommended",
		     EXT4_DYNAMIC_REV);

	es->s_first_ino = cpu_to_le32(EXT4_GOOD_OLD_FIRST_INO);
	es->s_inode_size = cpu_to_le16(EXT4_GOOD_OLD_INODE_SIZE);
	es->s_rev_level = cpu_to_le32(EXT4_DYNAMIC_REV);
	/* leave es->s_feature_*compat flags alone */
	/* es->s_uuid will be set by e2fsck if empty */

	/*
	 * The rest of the superblock fields should be zero, and if not it
	 * means they are likely already in use, so leave them alone.  We
	 * can leave it up to e2fsck to clean up any inconsistencies there.
	 */
}

/*
 * Open the external journal device
 */
static struct block_device *ext4_blkdev_get(dev_t dev, struct super_block *sb)
{
	struct block_device *bdev;
	char b[BDEVNAME_SIZE];

	bdev = blkdev_get_by_dev(dev, FMODE_READ|FMODE_WRITE|FMODE_EXCL, sb);
	if (IS_ERR(bdev))
		goto fail;
	return bdev;

fail:
	ext4_msg(sb, KERN_ERR, "failed to open journal device %s: %ld",
			__bdevname(dev, b), PTR_ERR(bdev));
	return NULL;
}

/*
 * Release the journal device
 */
static int ext4_blkdev_put(struct block_device *bdev)
{
	return blkdev_put(bdev, FMODE_READ|FMODE_WRITE|FMODE_EXCL);
}

static int ext4_blkdev_remove(struct ext4_sb_info *sbi)
{
	struct block_device *bdev;
	int ret = -ENODEV;

	bdev = sbi->journal_bdev;
	if (bdev) {
		ret = ext4_blkdev_put(bdev);
		sbi->journal_bdev = NULL;
	}
	return ret;
}

static inline struct inode *orphan_list_entry(struct list_head *l)
{
	return &list_entry(l, struct ext4_inode_info, i_orphan)->vfs_inode;
}

static void dump_orphan_list(struct super_block *sb, struct ext4_sb_info *sbi)
{
	struct list_head *l;

	ext4_msg(sb, KERN_ERR, "sb orphan head is %d",
		 le32_to_cpu(sbi->s_es->s_last_orphan));

	printk(KERN_ERR "sb_info orphan list:\n");
	list_for_each(l, &sbi->s_orphan) {
		struct inode *inode = orphan_list_entry(l);
		printk(KERN_ERR "  "
		       "inode %s:%lu at %p: mode %o, nlink %d, next %d\n",
		       inode->i_sb->s_id, inode->i_ino, inode,
		       inode->i_mode, inode->i_nlink,
		       NEXT_ORPHAN(inode));
	}
}

static void ext4_put_super(struct super_block *sb)
{
	struct ext4_sb_info *sbi = EXT4_SB(sb);
	struct ext4_super_block *es = sbi->s_es;
	int i, err;

	ext4_unregister_li_request(sb);
	dquot_disable(sb, -1, DQUOT_USAGE_ENABLED | DQUOT_LIMITS_ENABLED);

	flush_workqueue(sbi->dio_unwritten_wq);
	destroy_workqueue(sbi->dio_unwritten_wq);

	lock_super(sb);
	if (sb->s_dirt)
		ext4_commit_super(sb, 1);

	if (sbi->s_journal) {
		err = jbd2_journal_destroy(sbi->s_journal);
		sbi->s_journal = NULL;
		if (err < 0)
			ext4_abort(sb, "Couldn't clean up the journal");
	}

	del_timer(&sbi->s_err_report);
	ext4_release_system_zone(sb);
	ext4_mb_release(sb);
	ext4_ext_release(sb);
	ext4_xattr_put_super(sb);

	if (!(sb->s_flags & MS_RDONLY)) {
		EXT4_CLEAR_INCOMPAT_FEATURE(sb, EXT4_FEATURE_INCOMPAT_RECOVER);
		es->s_state = cpu_to_le16(sbi->s_mount_state);
		ext4_commit_super(sb, 1);
	}
	if (sbi->s_proc) {
		remove_proc_entry(sb->s_id, ext4_proc_root);
	}
	kobject_del(&sbi->s_kobj);

	for (i = 0; i < sbi->s_gdb_count; i++)
		brelse(sbi->s_group_desc[i]);
	kfree(sbi->s_group_desc);
	if (is_vmalloc_addr(sbi->s_flex_groups))
		vfree(sbi->s_flex_groups);
	else
		kfree(sbi->s_flex_groups);
	percpu_counter_destroy(&sbi->s_freeblocks_counter);
	percpu_counter_destroy(&sbi->s_freeinodes_counter);
	percpu_counter_destroy(&sbi->s_dirs_counter);
	percpu_counter_destroy(&sbi->s_dirtyblocks_counter);
	brelse(sbi->s_sbh);
#ifdef CONFIG_QUOTA
	for (i = 0; i < MAXQUOTAS; i++)
		kfree(sbi->s_qf_names[i]);
#endif

	/* Debugging code just in case the in-memory inode orphan list
	 * isn't empty.  The on-disk one can be non-empty if we've
	 * detected an error and taken the fs readonly, but the
	 * in-memory list had better be clean by this point. */
	if (!list_empty(&sbi->s_orphan))
		dump_orphan_list(sb, sbi);
	J_ASSERT(list_empty(&sbi->s_orphan));

	invalidate_bdev(sb->s_bdev);
	if (sbi->journal_bdev && sbi->journal_bdev != sb->s_bdev) {
		/*
		 * Invalidate the journal device's buffers.  We don't want them
		 * floating about in memory - the physical journal device may
		 * hotswapped, and it breaks the `ro-after' testing code.
		 */
		sync_blockdev(sbi->journal_bdev);
		invalidate_bdev(sbi->journal_bdev);
		ext4_blkdev_remove(sbi);
	}
	sb->s_fs_info = NULL;
	/*
	 * Now that we are completely done shutting down the
	 * superblock, we need to actually destroy the kobject.
	 */
	unlock_super(sb);
	kobject_put(&sbi->s_kobj);
	wait_for_completion(&sbi->s_kobj_unregister);
	kfree(sbi->s_blockgroup_lock);
	kfree(sbi);
}

static struct kmem_cache *ext4_inode_cachep;

/*
 * Called inside transaction, so use GFP_NOFS
 */
static struct inode *ext4_alloc_inode(struct super_block *sb)
{
	struct ext4_inode_info *ei;

	ei = kmem_cache_alloc(ext4_inode_cachep, GFP_NOFS);
	if (!ei)
		return NULL;

	ei->vfs_inode.i_version = 1;
	ei->vfs_inode.i_data.writeback_index = 0;
	memset(&ei->i_cached_extent, 0, sizeof(struct ext4_ext_cache));
	INIT_LIST_HEAD(&ei->i_prealloc_list);
	spin_lock_init(&ei->i_prealloc_lock);
	ei->i_reserved_data_blocks = 0;
	ei->i_reserved_meta_blocks = 0;
	ei->i_allocated_meta_blocks = 0;
	ei->i_da_metadata_calc_len = 0;
	spin_lock_init(&(ei->i_block_reservation_lock));
#ifdef CONFIG_QUOTA
	ei->i_reserved_quota = 0;
#endif
	ei->jinode = NULL;
	INIT_LIST_HEAD(&ei->i_completed_io_list);
	spin_lock_init(&ei->i_completed_io_lock);
	ei->cur_aio_dio = NULL;
	ei->i_sync_tid = 0;
	ei->i_datasync_tid = 0;
	atomic_set(&ei->i_ioend_count, 0);
	atomic_set(&ei->i_aiodio_unwritten, 0);

	return &ei->vfs_inode;
}

static int ext4_drop_inode(struct inode *inode)
{
	int drop = generic_drop_inode(inode);

	trace_ext4_drop_inode(inode, drop);
	return drop;
}

static void ext4_i_callback(struct rcu_head *head)
{
	struct inode *inode = container_of(head, struct inode, i_rcu);
	INIT_LIST_HEAD(&inode->i_dentry);
	kmem_cache_free(ext4_inode_cachep, EXT4_I(inode));
}

static void ext4_destroy_inode(struct inode *inode)
{
	ext4_ioend_wait(inode);
	if (!list_empty(&(EXT4_I(inode)->i_orphan))) {
		ext4_msg(inode->i_sb, KERN_ERR,
			 "Inode %lu (%p): orphan list check failed!",
			 inode->i_ino, EXT4_I(inode));
		print_hex_dump(KERN_INFO, "", DUMP_PREFIX_ADDRESS, 16, 4,
				EXT4_I(inode), sizeof(struct ext4_inode_info),
				true);
		dump_stack();
	}
	call_rcu(&inode->i_rcu, ext4_i_callback);
}

static void init_once(void *foo)
{
	struct ext4_inode_info *ei = (struct ext4_inode_info *) foo;

	INIT_LIST_HEAD(&ei->i_orphan);
#ifdef CONFIG_EXT4_FS_XATTR
	init_rwsem(&ei->xattr_sem);
#endif
	init_rwsem(&ei->i_data_sem);
	inode_init_once(&ei->vfs_inode);
}

static int init_inodecache(void)
{
	ext4_inode_cachep = kmem_cache_create("ext4_inode_cache",
					     sizeof(struct ext4_inode_info),
					     0, (SLAB_RECLAIM_ACCOUNT|
						SLAB_MEM_SPREAD),
					     init_once);
	if (ext4_inode_cachep == NULL)
		return -ENOMEM;
	return 0;
}

static void destroy_inodecache(void)
{
	kmem_cache_destroy(ext4_inode_cachep);
}

void ext4_clear_inode(struct inode *inode)
{
	invalidate_inode_buffers(inode);
	end_writeback(inode);
	dquot_drop(inode);
	ext4_discard_preallocations(inode);
	if (EXT4_I(inode)->jinode) {
		jbd2_journal_release_jbd_inode(EXT4_JOURNAL(inode),
					       EXT4_I(inode)->jinode);
		jbd2_free_inode(EXT4_I(inode)->jinode);
		EXT4_I(inode)->jinode = NULL;
	}
}

static inline void ext4_show_quota_options(struct seq_file *seq,
					   struct super_block *sb)
{
#if defined(CONFIG_QUOTA)
	struct ext4_sb_info *sbi = EXT4_SB(sb);

	if (sbi->s_jquota_fmt) {
		char *fmtname = "";

		switch (sbi->s_jquota_fmt) {
		case QFMT_VFS_OLD:
			fmtname = "vfsold";
			break;
		case QFMT_VFS_V0:
			fmtname = "vfsv0";
			break;
		case QFMT_VFS_V1:
			fmtname = "vfsv1";
			break;
		}
		seq_printf(seq, ",jqfmt=%s", fmtname);
	}

	if (sbi->s_qf_names[USRQUOTA])
		seq_printf(seq, ",usrjquota=%s", sbi->s_qf_names[USRQUOTA]);

	if (sbi->s_qf_names[GRPQUOTA])
		seq_printf(seq, ",grpjquota=%s", sbi->s_qf_names[GRPQUOTA]);

	if (test_opt(sb, USRQUOTA))
		seq_puts(seq, ",usrquota");

	if (test_opt(sb, GRPQUOTA))
		seq_puts(seq, ",grpquota");
#endif
}

/*
 * Show an option if
 *  - it's set to a non-default value OR
 *  - if the per-sb default is different from the global default
 */
static int ext4_show_options(struct seq_file *seq, struct vfsmount *vfs)
{
	int def_errors;
	unsigned long def_mount_opts;
	struct super_block *sb = vfs->mnt_sb;
	struct ext4_sb_info *sbi = EXT4_SB(sb);
	struct ext4_super_block *es = sbi->s_es;

	def_mount_opts = le32_to_cpu(es->s_default_mount_opts);
	def_errors     = le16_to_cpu(es->s_errors);

	if (sbi->s_sb_block != 1)
		seq_printf(seq, ",sb=%llu", sbi->s_sb_block);
	if (test_opt(sb, MINIX_DF))
		seq_puts(seq, ",minixdf");
	if (test_opt(sb, GRPID) && !(def_mount_opts & EXT4_DEFM_BSDGROUPS))
		seq_puts(seq, ",grpid");
	if (!test_opt(sb, GRPID) && (def_mount_opts & EXT4_DEFM_BSDGROUPS))
		seq_puts(seq, ",nogrpid");
	if (sbi->s_resuid != EXT4_DEF_RESUID ||
	    le16_to_cpu(es->s_def_resuid) != EXT4_DEF_RESUID) {
		seq_printf(seq, ",resuid=%u", sbi->s_resuid);
	}
	if (sbi->s_resgid != EXT4_DEF_RESGID ||
	    le16_to_cpu(es->s_def_resgid) != EXT4_DEF_RESGID) {
		seq_printf(seq, ",resgid=%u", sbi->s_resgid);
	}
	if (test_opt(sb, ERRORS_RO)) {
		if (def_errors == EXT4_ERRORS_PANIC ||
		    def_errors == EXT4_ERRORS_CONTINUE) {
			seq_puts(seq, ",errors=remount-ro");
		}
	}
	if (test_opt(sb, ERRORS_CONT) && def_errors != EXT4_ERRORS_CONTINUE)
		seq_puts(seq, ",errors=continue");
	if (test_opt(sb, ERRORS_PANIC) && def_errors != EXT4_ERRORS_PANIC)
		seq_puts(seq, ",errors=panic");
	if (test_opt(sb, NO_UID32) && !(def_mount_opts & EXT4_DEFM_UID16))
		seq_puts(seq, ",nouid32");
	if (test_opt(sb, DEBUG) && !(def_mount_opts & EXT4_DEFM_DEBUG))
		seq_puts(seq, ",debug");
	if (test_opt(sb, OLDALLOC))
		seq_puts(seq, ",oldalloc");
#ifdef CONFIG_EXT4_FS_XATTR
	if (test_opt(sb, XATTR_USER))
		seq_puts(seq, ",user_xattr");
	if (!test_opt(sb, XATTR_USER))
		seq_puts(seq, ",nouser_xattr");
#endif
#ifdef CONFIG_EXT4_FS_POSIX_ACL
	if (test_opt(sb, POSIX_ACL) && !(def_mount_opts & EXT4_DEFM_ACL))
		seq_puts(seq, ",acl");
	if (!test_opt(sb, POSIX_ACL) && (def_mount_opts & EXT4_DEFM_ACL))
		seq_puts(seq, ",noacl");
#endif
	if (sbi->s_commit_interval != JBD2_DEFAULT_MAX_COMMIT_AGE*HZ) {
		seq_printf(seq, ",commit=%u",
			   (unsigned) (sbi->s_commit_interval / HZ));
	}
	if (sbi->s_min_batch_time != EXT4_DEF_MIN_BATCH_TIME) {
		seq_printf(seq, ",min_batch_time=%u",
			   (unsigned) sbi->s_min_batch_time);
	}
	if (sbi->s_max_batch_time != EXT4_DEF_MAX_BATCH_TIME) {
		seq_printf(seq, ",max_batch_time=%u",
			   (unsigned) sbi->s_min_batch_time);
	}

	/*
	 * We're changing the default of barrier mount option, so
	 * let's always display its mount state so it's clear what its
	 * status is.
	 */
	seq_puts(seq, ",barrier=");
	seq_puts(seq, test_opt(sb, BARRIER) ? "1" : "0");
	if (test_opt(sb, JOURNAL_ASYNC_COMMIT))
		seq_puts(seq, ",journal_async_commit");
	else if (test_opt(sb, JOURNAL_CHECKSUM))
		seq_puts(seq, ",journal_checksum");
	if (test_opt(sb, I_VERSION))
		seq_puts(seq, ",i_version");
	if (!test_opt(sb, DELALLOC) &&
	    !(def_mount_opts & EXT4_DEFM_NODELALLOC))
		seq_puts(seq, ",nodelalloc");

	if (!test_opt(sb, MBLK_IO_SUBMIT))
		seq_puts(seq, ",nomblk_io_submit");
	if (sbi->s_stripe)
		seq_printf(seq, ",stripe=%lu", sbi->s_stripe);
	/*
	 * journal mode get enabled in different ways
	 * So just print the value even if we didn't specify it
	 */
	if (test_opt(sb, DATA_FLAGS) == EXT4_MOUNT_JOURNAL_DATA)
		seq_puts(seq, ",data=journal");
	else if (test_opt(sb, DATA_FLAGS) == EXT4_MOUNT_ORDERED_DATA)
		seq_puts(seq, ",data=ordered");
	else if (test_opt(sb, DATA_FLAGS) == EXT4_MOUNT_WRITEBACK_DATA)
		seq_puts(seq, ",data=writeback");

	if (sbi->s_inode_readahead_blks != EXT4_DEF_INODE_READAHEAD_BLKS)
		seq_printf(seq, ",inode_readahead_blks=%u",
			   sbi->s_inode_readahead_blks);

	if (test_opt(sb, DATA_ERR_ABORT))
		seq_puts(seq, ",data_err=abort");

	if (test_opt(sb, NO_AUTO_DA_ALLOC))
		seq_puts(seq, ",noauto_da_alloc");

	if (test_opt(sb, DISCARD) && !(def_mount_opts & EXT4_DEFM_DISCARD))
		seq_puts(seq, ",discard");

	if (test_opt(sb, NOLOAD))
		seq_puts(seq, ",norecovery");

	if (test_opt(sb, DIOREAD_NOLOCK))
		seq_puts(seq, ",dioread_nolock");

	if (test_opt(sb, BLOCK_VALIDITY) &&
	    !(def_mount_opts & EXT4_DEFM_BLOCK_VALIDITY))
		seq_puts(seq, ",block_validity");

	if (!test_opt(sb, INIT_INODE_TABLE))
		seq_puts(seq, ",noinit_inode_table");
	else if (sbi->s_li_wait_mult)
		seq_printf(seq, ",init_inode_table=%u",
			   (unsigned) sbi->s_li_wait_mult);

	ext4_show_quota_options(seq, sb);

	return 0;
}

static struct inode *ext4_nfs_get_inode(struct super_block *sb,
					u64 ino, u32 generation)
{
	struct inode *inode;

	if (ino < EXT4_FIRST_INO(sb) && ino != EXT4_ROOT_INO)
		return ERR_PTR(-ESTALE);
	if (ino > le32_to_cpu(EXT4_SB(sb)->s_es->s_inodes_count))
		return ERR_PTR(-ESTALE);

	/* iget isn't really right if the inode is currently unallocated!!
	 *
	 * ext4_read_inode will return a bad_inode if the inode had been
	 * deleted, so we should be safe.
	 *
	 * Currently we don't know the generation for parent directory, so
	 * a generation of 0 means "accept any"
	 */
	inode = ext4_iget(sb, ino);
	if (IS_ERR(inode))
		return ERR_CAST(inode);
	if (generation && inode->i_generation != generation) {
		iput(inode);
		return ERR_PTR(-ESTALE);
	}

	return inode;
}

static struct dentry *ext4_fh_to_dentry(struct super_block *sb, struct fid *fid,
					int fh_len, int fh_type)
{
	return generic_fh_to_dentry(sb, fid, fh_len, fh_type,
				    ext4_nfs_get_inode);
}

static struct dentry *ext4_fh_to_parent(struct super_block *sb, struct fid *fid,
					int fh_len, int fh_type)
{
	return generic_fh_to_parent(sb, fid, fh_len, fh_type,
				    ext4_nfs_get_inode);
}

/*
 * Try to release metadata pages (indirect blocks, directories) which are
 * mapped via the block device.  Since these pages could have journal heads
 * which would prevent try_to_free_buffers() from freeing them, we must use
 * jbd2 layer's try_to_free_buffers() function to release them.
 */
static int bdev_try_to_free_page(struct super_block *sb, struct page *page,
				 gfp_t wait)
{
	journal_t *journal = EXT4_SB(sb)->s_journal;

	WARN_ON(PageChecked(page));
	if (!page_has_buffers(page))
		return 0;
	if (journal)
		return jbd2_journal_try_to_free_buffers(journal, page,
							wait & ~__GFP_WAIT);
	return try_to_free_buffers(page);
}

#ifdef CONFIG_QUOTA
#define QTYPE2NAME(t) ((t) == USRQUOTA ? "user" : "group")
#define QTYPE2MOPT(on, t) ((t) == USRQUOTA?((on)##USRJQUOTA):((on)##GRPJQUOTA))

static int ext4_write_dquot(struct dquot *dquot);
static int ext4_acquire_dquot(struct dquot *dquot);
static int ext4_release_dquot(struct dquot *dquot);
static int ext4_mark_dquot_dirty(struct dquot *dquot);
static int ext4_write_info(struct super_block *sb, int type);
static int ext4_quota_on(struct super_block *sb, int type, int format_id,
			 struct path *path);
static int ext4_quota_off(struct super_block *sb, int type);
static int ext4_quota_on_mount(struct super_block *sb, int type);
static ssize_t ext4_quota_read(struct super_block *sb, int type, char *data,
			       size_t len, loff_t off);
static ssize_t ext4_quota_write(struct super_block *sb, int type,
				const char *data, size_t len, loff_t off);

static const struct dquot_operations ext4_quota_operations = {
#ifdef CONFIG_QUOTA
	.get_reserved_space = ext4_get_reserved_space,
#endif
	.write_dquot	= ext4_write_dquot,
	.acquire_dquot	= ext4_acquire_dquot,
	.release_dquot	= ext4_release_dquot,
	.mark_dirty	= ext4_mark_dquot_dirty,
	.write_info	= ext4_write_info,
	.alloc_dquot	= dquot_alloc,
	.destroy_dquot	= dquot_destroy,
};

static const struct quotactl_ops ext4_qctl_operations = {
	.quota_on	= ext4_quota_on,
	.quota_off	= ext4_quota_off,
	.quota_sync	= dquot_quota_sync,
	.get_info	= dquot_get_dqinfo,
	.set_info	= dquot_set_dqinfo,
	.get_dqblk	= dquot_get_dqblk,
	.set_dqblk	= dquot_set_dqblk
};
#endif

static const struct super_operations ext4_sops = {
	.alloc_inode	= ext4_alloc_inode,
	.destroy_inode	= ext4_destroy_inode,
	.write_inode	= ext4_write_inode,
	.dirty_inode	= ext4_dirty_inode,
	.drop_inode	= ext4_drop_inode,
	.evict_inode	= ext4_evict_inode,
	.put_super	= ext4_put_super,
	.sync_fs	= ext4_sync_fs,
	.freeze_fs	= ext4_freeze,
	.unfreeze_fs	= ext4_unfreeze,
	.statfs		= ext4_statfs,
	.remount_fs	= ext4_remount,
	.show_options	= ext4_show_options,
#ifdef CONFIG_QUOTA
	.quota_read	= ext4_quota_read,
	.quota_write	= ext4_quota_write,
#endif
	.bdev_try_to_free_page = bdev_try_to_free_page,
};

static const struct super_operations ext4_nojournal_sops = {
	.alloc_inode	= ext4_alloc_inode,
	.destroy_inode	= ext4_destroy_inode,
	.write_inode	= ext4_write_inode,
	.dirty_inode	= ext4_dirty_inode,
	.drop_inode	= ext4_drop_inode,
	.evict_inode	= ext4_evict_inode,
	.write_super	= ext4_write_super,
	.put_super	= ext4_put_super,
	.statfs		= ext4_statfs,
	.remount_fs	= ext4_remount,
	.show_options	= ext4_show_options,
#ifdef CONFIG_QUOTA
	.quota_read	= ext4_quota_read,
	.quota_write	= ext4_quota_write,
#endif
	.bdev_try_to_free_page = bdev_try_to_free_page,
};

static const struct export_operations ext4_export_ops = {
	.fh_to_dentry = ext4_fh_to_dentry,
	.fh_to_parent = ext4_fh_to_parent,
	.get_parent = ext4_get_parent,
};

enum {
	Opt_bsd_df, Opt_minix_df, Opt_grpid, Opt_nogrpid,
	Opt_resgid, Opt_resuid, Opt_sb, Opt_err_cont, Opt_err_panic, Opt_err_ro,
	Opt_nouid32, Opt_debug, Opt_oldalloc, Opt_orlov,
	Opt_user_xattr, Opt_nouser_xattr, Opt_acl, Opt_noacl,
	Opt_auto_da_alloc, Opt_noauto_da_alloc, Opt_noload, Opt_nobh, Opt_bh,
	Opt_commit, Opt_min_batch_time, Opt_max_batch_time,
	Opt_journal_update, Opt_journal_dev,
	Opt_journal_checksum, Opt_journal_async_commit,
	Opt_abort, Opt_data_journal, Opt_data_ordered, Opt_data_writeback,
	Opt_data_err_abort, Opt_data_err_ignore,
	Opt_usrjquota, Opt_grpjquota, Opt_offusrjquota, Opt_offgrpjquota,
	Opt_jqfmt_vfsold, Opt_jqfmt_vfsv0, Opt_jqfmt_vfsv1, Opt_quota,
	Opt_noquota, Opt_ignore, Opt_barrier, Opt_nobarrier, Opt_err,
	Opt_resize, Opt_usrquota, Opt_grpquota, Opt_i_version,
	Opt_stripe, Opt_delalloc, Opt_nodelalloc, Opt_mblk_io_submit,
	Opt_nomblk_io_submit, Opt_block_validity, Opt_noblock_validity,
	Opt_inode_readahead_blks, Opt_journal_ioprio,
	Opt_dioread_nolock, Opt_dioread_lock,
	Opt_discard, Opt_nodiscard,
	Opt_init_inode_table, Opt_noinit_inode_table,
};

static const match_table_t tokens = {
	{Opt_bsd_df, "bsddf"},
	{Opt_minix_df, "minixdf"},
	{Opt_grpid, "grpid"},
	{Opt_grpid, "bsdgroups"},
	{Opt_nogrpid, "nogrpid"},
	{Opt_nogrpid, "sysvgroups"},
	{Opt_resgid, "resgid=%u"},
	{Opt_resuid, "resuid=%u"},
	{Opt_sb, "sb=%u"},
	{Opt_err_cont, "errors=continue"},
	{Opt_err_panic, "errors=panic"},
	{Opt_err_ro, "errors=remount-ro"},
	{Opt_nouid32, "nouid32"},
	{Opt_debug, "debug"},
	{Opt_oldalloc, "oldalloc"},
	{Opt_orlov, "orlov"},
	{Opt_user_xattr, "user_xattr"},
	{Opt_nouser_xattr, "nouser_xattr"},
	{Opt_acl, "acl"},
	{Opt_noacl, "noacl"},
	{Opt_noload, "noload"},
	{Opt_noload, "norecovery"},
	{Opt_nobh, "nobh"},
	{Opt_bh, "bh"},
	{Opt_commit, "commit=%u"},
	{Opt_min_batch_time, "min_batch_time=%u"},
	{Opt_max_batch_time, "max_batch_time=%u"},
	{Opt_journal_update, "journal=update"},
	{Opt_journal_dev, "journal_dev=%u"},
	{Opt_journal_checksum, "journal_checksum"},
	{Opt_journal_async_commit, "journal_async_commit"},
	{Opt_abort, "abort"},
	{Opt_data_journal, "data=journal"},
	{Opt_data_ordered, "data=ordered"},
	{Opt_data_writeback, "data=writeback"},
	{Opt_data_err_abort, "data_err=abort"},
	{Opt_data_err_ignore, "data_err=ignore"},
	{Opt_offusrjquota, "usrjquota="},
	{Opt_usrjquota, "usrjquota=%s"},
	{Opt_offgrpjquota, "grpjquota="},
	{Opt_grpjquota, "grpjquota=%s"},
	{Opt_jqfmt_vfsold, "jqfmt=vfsold"},
	{Opt_jqfmt_vfsv0, "jqfmt=vfsv0"},
	{Opt_jqfmt_vfsv1, "jqfmt=vfsv1"},
	{Opt_grpquota, "grpquota"},
	{Opt_noquota, "noquota"},
	{Opt_quota, "quota"},
	{Opt_usrquota, "usrquota"},
	{Opt_barrier, "barrier=%u"},
	{Opt_barrier, "barrier"},
	{Opt_nobarrier, "nobarrier"},
	{Opt_i_version, "i_version"},
	{Opt_stripe, "stripe=%u"},
	{Opt_resize, "resize"},
	{Opt_delalloc, "delalloc"},
	{Opt_nodelalloc, "nodelalloc"},
	{Opt_mblk_io_submit, "mblk_io_submit"},
	{Opt_nomblk_io_submit, "nomblk_io_submit"},
	{Opt_block_validity, "block_validity"},
	{Opt_noblock_validity, "noblock_validity"},
	{Opt_inode_readahead_blks, "inode_readahead_blks=%u"},
	{Opt_journal_ioprio, "journal_ioprio=%u"},
	{Opt_auto_da_alloc, "auto_da_alloc=%u"},
	{Opt_auto_da_alloc, "auto_da_alloc"},
	{Opt_noauto_da_alloc, "noauto_da_alloc"},
	{Opt_dioread_nolock, "dioread_nolock"},
	{Opt_dioread_lock, "dioread_lock"},
	{Opt_discard, "discard"},
	{Opt_nodiscard, "nodiscard"},
	{Opt_init_inode_table, "init_itable=%u"},
	{Opt_init_inode_table, "init_itable"},
	{Opt_noinit_inode_table, "noinit_itable"},
	{Opt_err, NULL},
};

static ext4_fsblk_t get_sb_block(void **data)
{
	ext4_fsblk_t	sb_block;
	char		*options = (char *) *data;

	if (!options || strncmp(options, "sb=", 3) != 0)
		return 1;	/* Default location */

	options += 3;
	/* TODO: use simple_strtoll with >32bit ext4 */
	sb_block = simple_strtoul(options, &options, 0);
	if (*options && *options != ',') {
		printk(KERN_ERR "EXT4-fs: Invalid sb specification: %s\n",
		       (char *) *data);
		return 1;
	}
	if (*options == ',')
		options++;
	*data = (void *) options;

	return sb_block;
}

#define DEFAULT_JOURNAL_IOPRIO (IOPRIO_PRIO_VALUE(IOPRIO_CLASS_BE, 3))
static char deprecated_msg[] = "Mount option \"%s\" will be removed by %s\n"
	"Contact linux-ext4@vger.kernel.org if you think we should keep it.\n";

#ifdef CONFIG_QUOTA
static int set_qf_name(struct super_block *sb, int qtype, substring_t *args)
{
	struct ext4_sb_info *sbi = EXT4_SB(sb);
	char *qname;

	if (sb_any_quota_loaded(sb) &&
		!sbi->s_qf_names[qtype]) {
		ext4_msg(sb, KERN_ERR,
			"Cannot change journaled "
			"quota options when quota turned on");
		return 0;
	}
	qname = match_strdup(args);
	if (!qname) {
		ext4_msg(sb, KERN_ERR,
			"Not enough memory for storing quotafile name");
		return 0;
	}
	if (sbi->s_qf_names[qtype] &&
		strcmp(sbi->s_qf_names[qtype], qname)) {
		ext4_msg(sb, KERN_ERR,
			"%s quota file already specified", QTYPE2NAME(qtype));
		kfree(qname);
		return 0;
	}
	sbi->s_qf_names[qtype] = qname;
	if (strchr(sbi->s_qf_names[qtype], '/')) {
		ext4_msg(sb, KERN_ERR,
			"quotafile must be on filesystem root");
		kfree(sbi->s_qf_names[qtype]);
		sbi->s_qf_names[qtype] = NULL;
		return 0;
	}
	set_opt(sb, QUOTA);
	return 1;
}

static int clear_qf_name(struct super_block *sb, int qtype)
{

	struct ext4_sb_info *sbi = EXT4_SB(sb);

	if (sb_any_quota_loaded(sb) &&
		sbi->s_qf_names[qtype]) {
		ext4_msg(sb, KERN_ERR, "Cannot change journaled quota options"
			" when quota turned on");
		return 0;
	}
	/*
	 * The space will be released later when all options are confirmed
	 * to be correct
	 */
	sbi->s_qf_names[qtype] = NULL;
	return 1;
}
#endif

static int parse_options(char *options, struct super_block *sb,
			 unsigned long *journal_devnum,
			 unsigned int *journal_ioprio,
			 ext4_fsblk_t *n_blocks_count, int is_remount)
{
	struct ext4_sb_info *sbi = EXT4_SB(sb);
	char *p;
	substring_t args[MAX_OPT_ARGS];
	int data_opt = 0;
	int option;
#ifdef CONFIG_QUOTA
	int qfmt;
#endif

	if (!options)
		return 1;

	while ((p = strsep(&options, ",")) != NULL) {
		int token;
		if (!*p)
			continue;

		/*
		 * Initialize args struct so we know whether arg was
		 * found; some options take optional arguments.
		 */
		args[0].to = args[0].from = NULL;
		token = match_token(p, tokens, args);
		switch (token) {
		case Opt_bsd_df:
			ext4_msg(sb, KERN_WARNING, deprecated_msg, p, "2.6.38");
			clear_opt(sb, MINIX_DF);
			break;
		case Opt_minix_df:
			ext4_msg(sb, KERN_WARNING, deprecated_msg, p, "2.6.38");
			set_opt(sb, MINIX_DF);

			break;
		case Opt_grpid:
			ext4_msg(sb, KERN_WARNING, deprecated_msg, p, "2.6.38");
			set_opt(sb, GRPID);

			break;
		case Opt_nogrpid:
			ext4_msg(sb, KERN_WARNING, deprecated_msg, p, "2.6.38");
			clear_opt(sb, GRPID);

			break;
		case Opt_resuid:
			if (match_int(&args[0], &option))
				return 0;
			sbi->s_resuid = option;
			break;
		case Opt_resgid:
			if (match_int(&args[0], &option))
				return 0;
			sbi->s_resgid = option;
			break;
		case Opt_sb:
			/* handled by get_sb_block() instead of here */
			/* *sb_block = match_int(&args[0]); */
			break;
		case Opt_err_panic:
			clear_opt(sb, ERRORS_CONT);
			clear_opt(sb, ERRORS_RO);
			set_opt(sb, ERRORS_PANIC);
			break;
		case Opt_err_ro:
			clear_opt(sb, ERRORS_CONT);
			clear_opt(sb, ERRORS_PANIC);
			set_opt(sb, ERRORS_RO);
			break;
		case Opt_err_cont:
			clear_opt(sb, ERRORS_RO);
			clear_opt(sb, ERRORS_PANIC);
			set_opt(sb, ERRORS_CONT);
			break;
		case Opt_nouid32:
			set_opt(sb, NO_UID32);
			break;
		case Opt_debug:
			set_opt(sb, DEBUG);
			break;
		case Opt_oldalloc:
			set_opt(sb, OLDALLOC);
			break;
		case Opt_orlov:
			clear_opt(sb, OLDALLOC);
			break;
#ifdef CONFIG_EXT4_FS_XATTR
		case Opt_user_xattr:
			set_opt(sb, XATTR_USER);
			break;
		case Opt_nouser_xattr:
			clear_opt(sb, XATTR_USER);
			break;
#else
		case Opt_user_xattr:
		case Opt_nouser_xattr:
			ext4_msg(sb, KERN_ERR, "(no)user_xattr options not supported");
			break;
#endif
#ifdef CONFIG_EXT4_FS_POSIX_ACL
		case Opt_acl:
			set_opt(sb, POSIX_ACL);
			break;
		case Opt_noacl:
			clear_opt(sb, POSIX_ACL);
			break;
#else
		case Opt_acl:
		case Opt_noacl:
			ext4_msg(sb, KERN_ERR, "(no)acl options not supported");
			break;
#endif
		case Opt_journal_update:
			/* @@@ FIXME */
			/* Eventually we will want to be able to create
			   a journal file here.  For now, only allow the
			   user to specify an existing inode to be the
			   journal file. */
			if (is_remount) {
				ext4_msg(sb, KERN_ERR,
					 "Cannot specify journal on remount");
				return 0;
			}
			set_opt(sb, UPDATE_JOURNAL);
			break;
		case Opt_journal_dev:
			if (is_remount) {
				ext4_msg(sb, KERN_ERR,
					"Cannot specify journal on remount");
				return 0;
			}
			if (match_int(&args[0], &option))
				return 0;
			*journal_devnum = option;
			break;
		case Opt_journal_checksum:
			set_opt(sb, JOURNAL_CHECKSUM);
			break;
		case Opt_journal_async_commit:
			set_opt(sb, JOURNAL_ASYNC_COMMIT);
			set_opt(sb, JOURNAL_CHECKSUM);
			break;
		case Opt_noload:
			set_opt(sb, NOLOAD);
			break;
		case Opt_commit:
			if (match_int(&args[0], &option))
				return 0;
			if (option < 0)
				return 0;
			if (option == 0)
				option = JBD2_DEFAULT_MAX_COMMIT_AGE;
			sbi->s_commit_interval = HZ * option;
			break;
		case Opt_max_batch_time:
			if (match_int(&args[0], &option))
				return 0;
			if (option < 0)
				return 0;
			if (option == 0)
				option = EXT4_DEF_MAX_BATCH_TIME;
			sbi->s_max_batch_time = option;
			break;
		case Opt_min_batch_time:
			if (match_int(&args[0], &option))
				return 0;
			if (option < 0)
				return 0;
			sbi->s_min_batch_time = option;
			break;
		case Opt_data_journal:
			data_opt = EXT4_MOUNT_JOURNAL_DATA;
			goto datacheck;
		case Opt_data_ordered:
			data_opt = EXT4_MOUNT_ORDERED_DATA;
			goto datacheck;
		case Opt_data_writeback:
			data_opt = EXT4_MOUNT_WRITEBACK_DATA;
		datacheck:
			if (is_remount) {
				if (test_opt(sb, DATA_FLAGS) != data_opt) {
					ext4_msg(sb, KERN_ERR,
						"Cannot change data mode on remount");
					return 0;
				}
			} else {
				clear_opt(sb, DATA_FLAGS);
				sbi->s_mount_opt |= data_opt;
			}
			break;
		case Opt_data_err_abort:
			set_opt(sb, DATA_ERR_ABORT);
			break;
		case Opt_data_err_ignore:
			clear_opt(sb, DATA_ERR_ABORT);
			break;
#ifdef CONFIG_QUOTA
		case Opt_usrjquota:
			if (!set_qf_name(sb, USRQUOTA, &args[0]))
				return 0;
			break;
		case Opt_grpjquota:
			if (!set_qf_name(sb, GRPQUOTA, &args[0]))
				return 0;
			break;
		case Opt_offusrjquota:
			if (!clear_qf_name(sb, USRQUOTA))
				return 0;
			break;
		case Opt_offgrpjquota:
			if (!clear_qf_name(sb, GRPQUOTA))
				return 0;
			break;

		case Opt_jqfmt_vfsold:
			qfmt = QFMT_VFS_OLD;
			goto set_qf_format;
		case Opt_jqfmt_vfsv0:
			qfmt = QFMT_VFS_V0;
			goto set_qf_format;
		case Opt_jqfmt_vfsv1:
			qfmt = QFMT_VFS_V1;
set_qf_format:
			if (sb_any_quota_loaded(sb) &&
			    sbi->s_jquota_fmt != qfmt) {
				ext4_msg(sb, KERN_ERR, "Cannot change "
					"journaled quota options when "
					"quota turned on");
				return 0;
			}
			sbi->s_jquota_fmt = qfmt;
			break;
		case Opt_quota:
		case Opt_usrquota:
			set_opt(sb, QUOTA);
			set_opt(sb, USRQUOTA);
			break;
		case Opt_grpquota:
			set_opt(sb, QUOTA);
			set_opt(sb, GRPQUOTA);
			break;
		case Opt_noquota:
			if (sb_any_quota_loaded(sb)) {
				ext4_msg(sb, KERN_ERR, "Cannot change quota "
					"options when quota turned on");
				return 0;
			}
			clear_opt(sb, QUOTA);
			clear_opt(sb, USRQUOTA);
			clear_opt(sb, GRPQUOTA);
			break;
#else
		case Opt_quota:
		case Opt_usrquota:
		case Opt_grpquota:
			ext4_msg(sb, KERN_ERR,
				"quota options not supported");
			break;
		case Opt_usrjquota:
		case Opt_grpjquota:
		case Opt_offusrjquota:
		case Opt_offgrpjquota:
		case Opt_jqfmt_vfsold:
		case Opt_jqfmt_vfsv0:
		case Opt_jqfmt_vfsv1:
			ext4_msg(sb, KERN_ERR,
				"journaled quota options not supported");
			break;
		case Opt_noquota:
			break;
#endif
		case Opt_abort:
			sbi->s_mount_flags |= EXT4_MF_FS_ABORTED;
			break;
		case Opt_nobarrier:
			clear_opt(sb, BARRIER);
			break;
		case Opt_barrier:
			if (args[0].from) {
				if (match_int(&args[0], &option))
					return 0;
			} else
				option = 1;	/* No argument, default to 1 */
			if (option)
				set_opt(sb, BARRIER);
			else
				clear_opt(sb, BARRIER);
			break;
		case Opt_ignore:
			break;
		case Opt_resize:
			if (!is_remount) {
				ext4_msg(sb, KERN_ERR,
					"resize option only available "
					"for remount");
				return 0;
			}
			if (match_int(&args[0], &option) != 0)
				return 0;
			*n_blocks_count = option;
			break;
		case Opt_nobh:
			ext4_msg(sb, KERN_WARNING,
				 "Ignoring deprecated nobh option");
			break;
		case Opt_bh:
			ext4_msg(sb, KERN_WARNING,
				 "Ignoring deprecated bh option");
			break;
		case Opt_i_version:
			set_opt(sb, I_VERSION);
			sb->s_flags |= MS_I_VERSION;
			break;
		case Opt_nodelalloc:
			clear_opt(sb, DELALLOC);
			break;
		case Opt_mblk_io_submit:
			set_opt(sb, MBLK_IO_SUBMIT);
			break;
		case Opt_nomblk_io_submit:
			clear_opt(sb, MBLK_IO_SUBMIT);
			break;
		case Opt_stripe:
			if (match_int(&args[0], &option))
				return 0;
			if (option < 0)
				return 0;
			sbi->s_stripe = option;
			break;
		case Opt_delalloc:
			set_opt(sb, DELALLOC);
			break;
		case Opt_block_validity:
			set_opt(sb, BLOCK_VALIDITY);
			break;
		case Opt_noblock_validity:
			clear_opt(sb, BLOCK_VALIDITY);
			break;
		case Opt_inode_readahead_blks:
			if (match_int(&args[0], &option))
				return 0;
			if (option < 0 || option > (1 << 30))
				return 0;
			if (option && !is_power_of_2(option)) {
				ext4_msg(sb, KERN_ERR,
					 "EXT4-fs: inode_readahead_blks"
					 " must be a power of 2");
				return 0;
			}
			sbi->s_inode_readahead_blks = option;
			break;
		case Opt_journal_ioprio:
			if (match_int(&args[0], &option))
				return 0;
			if (option < 0 || option > 7)
				break;
			*journal_ioprio = IOPRIO_PRIO_VALUE(IOPRIO_CLASS_BE,
							    option);
			break;
		case Opt_noauto_da_alloc:
			set_opt(sb, NO_AUTO_DA_ALLOC);
			break;
		case Opt_auto_da_alloc:
			if (args[0].from) {
				if (match_int(&args[0], &option))
					return 0;
			} else
				option = 1;	/* No argument, default to 1 */
			if (option)
				clear_opt(sb, NO_AUTO_DA_ALLOC);
			else
				set_opt(sb,NO_AUTO_DA_ALLOC);
			break;
		case Opt_discard:
			set_opt(sb, DISCARD);
			break;
		case Opt_nodiscard:
			clear_opt(sb, DISCARD);
			break;
		case Opt_dioread_nolock:
			set_opt(sb, DIOREAD_NOLOCK);
			break;
		case Opt_dioread_lock:
			clear_opt(sb, DIOREAD_NOLOCK);
			break;
		case Opt_init_inode_table:
			set_opt(sb, INIT_INODE_TABLE);
			if (args[0].from) {
				if (match_int(&args[0], &option))
					return 0;
			} else
				option = EXT4_DEF_LI_WAIT_MULT;
			if (option < 0)
				return 0;
			sbi->s_li_wait_mult = option;
			break;
		case Opt_noinit_inode_table:
			clear_opt(sb, INIT_INODE_TABLE);
			break;
		default:
			ext4_msg(sb, KERN_ERR,
			       "Unrecognized mount option \"%s\" "
			       "or missing value", p);
			return 0;
		}
	}
#ifdef CONFIG_QUOTA
	if (sbi->s_qf_names[USRQUOTA] || sbi->s_qf_names[GRPQUOTA]) {
		if (test_opt(sb, USRQUOTA) && sbi->s_qf_names[USRQUOTA])
			clear_opt(sb, USRQUOTA);

		if (test_opt(sb, GRPQUOTA) && sbi->s_qf_names[GRPQUOTA])
			clear_opt(sb, GRPQUOTA);

		if (test_opt(sb, GRPQUOTA) || test_opt(sb, USRQUOTA)) {
			ext4_msg(sb, KERN_ERR, "old and new quota "
					"format mixing");
			return 0;
		}

		if (!sbi->s_jquota_fmt) {
			ext4_msg(sb, KERN_ERR, "journaled quota format "
					"not specified");
			return 0;
		}
	} else {
		if (sbi->s_jquota_fmt) {
			ext4_msg(sb, KERN_ERR, "journaled quota format "
					"specified with no journaling "
					"enabled");
			return 0;
		}
	}
#endif
	return 1;
}

static int ext4_setup_super(struct super_block *sb, struct ext4_super_block *es,
			    int read_only)
{
	struct ext4_sb_info *sbi = EXT4_SB(sb);
	int res = 0;

	if (le32_to_cpu(es->s_rev_level) > EXT4_MAX_SUPP_REV) {
		ext4_msg(sb, KERN_ERR, "revision level too high, "
			 "forcing read-only mode");
		res = MS_RDONLY;
	}
	if (read_only)
		return res;
	if (!(sbi->s_mount_state & EXT4_VALID_FS))
		ext4_msg(sb, KERN_WARNING, "warning: mounting unchecked fs, "
			 "running e2fsck is recommended");
	else if ((sbi->s_mount_state & EXT4_ERROR_FS))
		ext4_msg(sb, KERN_WARNING,
			 "warning: mounting fs with errors, "
			 "running e2fsck is recommended");
	else if ((__s16) le16_to_cpu(es->s_max_mnt_count) >= 0 &&
		 le16_to_cpu(es->s_mnt_count) >=
		 (unsigned short) (__s16) le16_to_cpu(es->s_max_mnt_count))
		ext4_msg(sb, KERN_WARNING,
			 "warning: maximal mount count reached, "
			 "running e2fsck is recommended");
	else if (le32_to_cpu(es->s_checkinterval) &&
		(le32_to_cpu(es->s_lastcheck) +
			le32_to_cpu(es->s_checkinterval) <= get_seconds()))
		ext4_msg(sb, KERN_WARNING,
			 "warning: checktime reached, "
			 "running e2fsck is recommended");
	if (!sbi->s_journal)
		es->s_state &= cpu_to_le16(~EXT4_VALID_FS);
	if (!(__s16) le16_to_cpu(es->s_max_mnt_count))
		es->s_max_mnt_count = cpu_to_le16(EXT4_DFL_MAX_MNT_COUNT);
	le16_add_cpu(&es->s_mnt_count, 1);
	es->s_mtime = cpu_to_le32(get_seconds());
	ext4_update_dynamic_rev(sb);
	if (sbi->s_journal)
		EXT4_SET_INCOMPAT_FEATURE(sb, EXT4_FEATURE_INCOMPAT_RECOVER);

	ext4_commit_super(sb, 1);
	if (test_opt(sb, DEBUG))
		printk(KERN_INFO "[EXT4 FS bs=%lu, gc=%u, "
				"bpg=%lu, ipg=%lu, mo=%04x, mo2=%04x]\n",
			sb->s_blocksize,
			sbi->s_groups_count,
			EXT4_BLOCKS_PER_GROUP(sb),
			EXT4_INODES_PER_GROUP(sb),
			sbi->s_mount_opt, sbi->s_mount_opt2);

	return res;
}

static int ext4_fill_flex_info(struct super_block *sb)
{
	struct ext4_sb_info *sbi = EXT4_SB(sb);
	struct ext4_group_desc *gdp = NULL;
	ext4_group_t flex_group_count;
	ext4_group_t flex_group;
	int groups_per_flex = 0;
	size_t size;
	int i;

	sbi->s_log_groups_per_flex = sbi->s_es->s_log_groups_per_flex;
	groups_per_flex = 1 << sbi->s_log_groups_per_flex;

	if (groups_per_flex < 2) {
		sbi->s_log_groups_per_flex = 0;
		return 1;
	}

	/* We allocate both existing and potentially added groups */
	flex_group_count = ((sbi->s_groups_count + groups_per_flex - 1) +
			((le16_to_cpu(sbi->s_es->s_reserved_gdt_blocks) + 1) <<
			      EXT4_DESC_PER_BLOCK_BITS(sb))) / groups_per_flex;
	size = flex_group_count * sizeof(struct flex_groups);
	sbi->s_flex_groups = kzalloc(size, GFP_KERNEL);
	if (sbi->s_flex_groups == NULL) {
		sbi->s_flex_groups = vzalloc(size);
		if (sbi->s_flex_groups == NULL) {
			ext4_msg(sb, KERN_ERR,
				 "not enough memory for %u flex groups",
				 flex_group_count);
			goto failed;
		}
	}

	for (i = 0; i < sbi->s_groups_count; i++) {
		gdp = ext4_get_group_desc(sb, i, NULL);

		flex_group = ext4_flex_group(sbi, i);
		atomic_add(ext4_free_inodes_count(sb, gdp),
			   &sbi->s_flex_groups[flex_group].free_inodes);
		atomic_add(ext4_free_blks_count(sb, gdp),
			   &sbi->s_flex_groups[flex_group].free_blocks);
		atomic_add(ext4_used_dirs_count(sb, gdp),
			   &sbi->s_flex_groups[flex_group].used_dirs);
	}

	return 1;
failed:
	return 0;
}

__le16 ext4_group_desc_csum(struct ext4_sb_info *sbi, __u32 block_group,
			    struct ext4_group_desc *gdp)
{
	__u16 crc = 0;

	if (sbi->s_es->s_feature_ro_compat &
	    cpu_to_le32(EXT4_FEATURE_RO_COMPAT_GDT_CSUM)) {
		int offset = offsetof(struct ext4_group_desc, bg_checksum);
		__le32 le_group = cpu_to_le32(block_group);

		crc = crc16(~0, sbi->s_es->s_uuid, sizeof(sbi->s_es->s_uuid));
		crc = crc16(crc, (__u8 *)&le_group, sizeof(le_group));
		crc = crc16(crc, (__u8 *)gdp, offset);
		offset += sizeof(gdp->bg_checksum); /* skip checksum */
		/* for checksum of struct ext4_group_desc do the rest...*/
		if ((sbi->s_es->s_feature_incompat &
		     cpu_to_le32(EXT4_FEATURE_INCOMPAT_64BIT)) &&
		    offset < le16_to_cpu(sbi->s_es->s_desc_size))
			crc = crc16(crc, (__u8 *)gdp + offset,
				    le16_to_cpu(sbi->s_es->s_desc_size) -
					offset);
	}

	return cpu_to_le16(crc);
}

int ext4_group_desc_csum_verify(struct ext4_sb_info *sbi, __u32 block_group,
				struct ext4_group_desc *gdp)
{
	if ((sbi->s_es->s_feature_ro_compat &
	     cpu_to_le32(EXT4_FEATURE_RO_COMPAT_GDT_CSUM)) &&
	    (gdp->bg_checksum != ext4_group_desc_csum(sbi, block_group, gdp)))
		return 0;

	return 1;
}

/* Called at mount-time, super-block is locked */
static int ext4_check_descriptors(struct super_block *sb,
				  ext4_group_t *first_not_zeroed)
{
	struct ext4_sb_info *sbi = EXT4_SB(sb);
	ext4_fsblk_t first_block = le32_to_cpu(sbi->s_es->s_first_data_block);
	ext4_fsblk_t last_block;
	ext4_fsblk_t block_bitmap;
	ext4_fsblk_t inode_bitmap;
	ext4_fsblk_t inode_table;
	int flexbg_flag = 0;
	ext4_group_t i, grp = sbi->s_groups_count;

	if (EXT4_HAS_INCOMPAT_FEATURE(sb, EXT4_FEATURE_INCOMPAT_FLEX_BG))
		flexbg_flag = 1;

	ext4_debug("Checking group descriptors");

	for (i = 0; i < sbi->s_groups_count; i++) {
		struct ext4_group_desc *gdp = ext4_get_group_desc(sb, i, NULL);

		if (i == sbi->s_groups_count - 1 || flexbg_flag)
			last_block = ext4_blocks_count(sbi->s_es) - 1;
		else
			last_block = first_block +
				(EXT4_BLOCKS_PER_GROUP(sb) - 1);

		if ((grp == sbi->s_groups_count) &&
		   !(gdp->bg_flags & cpu_to_le16(EXT4_BG_INODE_ZEROED)))
			grp = i;

		block_bitmap = ext4_block_bitmap(sb, gdp);
		if (block_bitmap < first_block || block_bitmap > last_block) {
			ext4_msg(sb, KERN_ERR, "ext4_check_descriptors: "
			       "Block bitmap for group %u not in group "
			       "(block %llu)!", i, block_bitmap);
			return 0;
		}
		inode_bitmap = ext4_inode_bitmap(sb, gdp);
		if (inode_bitmap < first_block || inode_bitmap > last_block) {
			ext4_msg(sb, KERN_ERR, "ext4_check_descriptors: "
			       "Inode bitmap for group %u not in group "
			       "(block %llu)!", i, inode_bitmap);
			return 0;
		}
		inode_table = ext4_inode_table(sb, gdp);
		if (inode_table < first_block ||
		    inode_table + sbi->s_itb_per_group - 1 > last_block) {
			ext4_msg(sb, KERN_ERR, "ext4_check_descriptors: "
			       "Inode table for group %u not in group "
			       "(block %llu)!", i, inode_table);
			return 0;
		}
		ext4_lock_group(sb, i);
		if (!ext4_group_desc_csum_verify(sbi, i, gdp)) {
			ext4_msg(sb, KERN_ERR, "ext4_check_descriptors: "
				 "Checksum for group %u failed (%u!=%u)",
				 i, le16_to_cpu(ext4_group_desc_csum(sbi, i,
				     gdp)), le16_to_cpu(gdp->bg_checksum));
			if (!(sb->s_flags & MS_RDONLY)) {
				ext4_unlock_group(sb, i);
				return 0;
			}
		}
		ext4_unlock_group(sb, i);
		if (!flexbg_flag)
			first_block += EXT4_BLOCKS_PER_GROUP(sb);
	}
	if (NULL != first_not_zeroed)
		*first_not_zeroed = grp;

	ext4_free_blocks_count_set(sbi->s_es, ext4_count_free_blocks(sb));
	sbi->s_es->s_free_inodes_count =cpu_to_le32(ext4_count_free_inodes(sb));
	return 1;
}

/* ext4_orphan_cleanup() walks a singly-linked list of inodes (starting at
 * the superblock) which were deleted from all directories, but held open by
 * a process at the time of a crash.  We walk the list and try to delete these
 * inodes at recovery time (only with a read-write filesystem).
 *
 * In order to keep the orphan inode chain consistent during traversal (in
 * case of crash during recovery), we link each inode into the superblock
 * orphan list_head and handle it the same way as an inode deletion during
 * normal operation (which journals the operations for us).
 *
 * We only do an iget() and an iput() on each inode, which is very safe if we
 * accidentally point at an in-use or already deleted inode.  The worst that
 * can happen in this case is that we get a "bit already cleared" message from
 * ext4_free_inode().  The only reason we would point at a wrong inode is if
 * e2fsck was run on this filesystem, and it must have already done the orphan
 * inode cleanup for us, so we can safely abort without any further action.
 */
static void ext4_orphan_cleanup(struct super_block *sb,
				struct ext4_super_block *es)
{
	unsigned int s_flags = sb->s_flags;
	int nr_orphans = 0, nr_truncates = 0;
#ifdef CONFIG_QUOTA
	int i;
#endif
	if (!es->s_last_orphan) {
		jbd_debug(4, "no orphan inodes to clean up\n");
		return;
	}

	if (bdev_read_only(sb->s_bdev)) {
		ext4_msg(sb, KERN_ERR, "write access "
			"unavailable, skipping orphan cleanup");
		return;
	}

	/* Check if feature set would not allow a r/w mount */
	if (!ext4_feature_set_ok(sb, 0)) {
		ext4_msg(sb, KERN_INFO, "Skipping orphan cleanup due to "
			 "unknown ROCOMPAT features");
		return;
	}

	if (EXT4_SB(sb)->s_mount_state & EXT4_ERROR_FS) {
		if (es->s_last_orphan)
			jbd_debug(1, "Errors on filesystem, "
				  "clearing orphan list.\n");
		es->s_last_orphan = 0;
		jbd_debug(1, "Skipping orphan recovery on fs with errors.\n");
		return;
	}

	if (s_flags & MS_RDONLY) {
		ext4_msg(sb, KERN_INFO, "orphan cleanup on readonly fs");
		sb->s_flags &= ~MS_RDONLY;
	}
#ifdef CONFIG_QUOTA
	/* Needed for iput() to work correctly and not trash data */
	sb->s_flags |= MS_ACTIVE;
	/* Turn on quotas so that they are updated correctly */
	for (i = 0; i < MAXQUOTAS; i++) {
		if (EXT4_SB(sb)->s_qf_names[i]) {
			int ret = ext4_quota_on_mount(sb, i);
			if (ret < 0)
				ext4_msg(sb, KERN_ERR,
					"Cannot turn on journaled "
					"quota: error %d", ret);
		}
	}
#endif

	while (es->s_last_orphan) {
		struct inode *inode;

		inode = ext4_orphan_get(sb, le32_to_cpu(es->s_last_orphan));
		if (IS_ERR(inode)) {
			es->s_last_orphan = 0;
			break;
		}

		list_add(&EXT4_I(inode)->i_orphan, &EXT4_SB(sb)->s_orphan);
		dquot_initialize(inode);
		if (inode->i_nlink) {
			ext4_msg(sb, KERN_DEBUG,
				"%s: truncating inode %lu to %lld bytes",
				__func__, inode->i_ino, inode->i_size);
			jbd_debug(2, "truncating inode %lu to %lld bytes\n",
				  inode->i_ino, inode->i_size);
			ext4_truncate(inode);
			nr_truncates++;
		} else {
			ext4_msg(sb, KERN_DEBUG,
				"%s: deleting unreferenced inode %lu",
				__func__, inode->i_ino);
			jbd_debug(2, "deleting unreferenced inode %lu\n",
				  inode->i_ino);
			nr_orphans++;
		}
		iput(inode);  /* The delete magic happens here! */
	}

#define PLURAL(x) (x), ((x) == 1) ? "" : "s"

	if (nr_orphans)
		ext4_msg(sb, KERN_INFO, "%d orphan inode%s deleted",
		       PLURAL(nr_orphans));
	if (nr_truncates)
		ext4_msg(sb, KERN_INFO, "%d truncate%s cleaned up",
		       PLURAL(nr_truncates));
#ifdef CONFIG_QUOTA
	/* Turn quotas off */
	for (i = 0; i < MAXQUOTAS; i++) {
		if (sb_dqopt(sb)->files[i])
			dquot_quota_off(sb, i);
	}
#endif
	sb->s_flags = s_flags; /* Restore MS_RDONLY status */
}

/*
 * Maximal extent format file size.
 * Resulting logical blkno at s_maxbytes must fit in our on-disk
 * extent format containers, within a sector_t, and within i_blocks
 * in the vfs.  ext4 inode has 48 bits of i_block in fsblock units,
 * so that won't be a limiting factor.
 *
 * Note, this does *not* consider any metadata overhead for vfs i_blocks.
 */
static loff_t ext4_max_size(int blkbits, int has_huge_files)
{
	loff_t res;
	loff_t upper_limit = MAX_LFS_FILESIZE;

	/* small i_blocks in vfs inode? */
	if (!has_huge_files || sizeof(blkcnt_t) < sizeof(u64)) {
		/*
		 * CONFIG_LBDAF is not enabled implies the inode
		 * i_block represent total blocks in 512 bytes
		 * 32 == size of vfs inode i_blocks * 8
		 */
		upper_limit = (1LL << 32) - 1;

		/* total blocks in file system block size */
		upper_limit >>= (blkbits - 9);
		upper_limit <<= blkbits;
	}

	/* 32-bit extent-start container, ee_block */
	res = 1LL << 32;
	res <<= blkbits;
	res -= 1;

	/* Sanity check against vm- & vfs- imposed limits */
	if (res > upper_limit)
		res = upper_limit;

	return res;
}

/*
 * Maximal bitmap file size.  There is a direct, and {,double-,triple-}indirect
 * block limit, and also a limit of (2^48 - 1) 512-byte sectors in i_blocks.
 * We need to be 1 filesystem block less than the 2^48 sector limit.
 */
static loff_t ext4_max_bitmap_size(int bits, int has_huge_files)
{
	loff_t res = EXT4_NDIR_BLOCKS;
	int meta_blocks;
	loff_t upper_limit;
	/* This is calculated to be the largest file size for a dense, block
	 * mapped file such that the file's total number of 512-byte sectors,
	 * including data and all indirect blocks, does not exceed (2^48 - 1).
	 *
	 * __u32 i_blocks_lo and _u16 i_blocks_high represent the total
	 * number of 512-byte sectors of the file.
	 */

	if (!has_huge_files || sizeof(blkcnt_t) < sizeof(u64)) {
		/*
		 * !has_huge_files or CONFIG_LBDAF not enabled implies that
		 * the inode i_block field represents total file blocks in
		 * 2^32 512-byte sectors == size of vfs inode i_blocks * 8
		 */
		upper_limit = (1LL << 32) - 1;

		/* total blocks in file system block size */
		upper_limit >>= (bits - 9);

	} else {
		/*
		 * We use 48 bit ext4_inode i_blocks
		 * With EXT4_HUGE_FILE_FL set the i_blocks
		 * represent total number of blocks in
		 * file system block size
		 */
		upper_limit = (1LL << 48) - 1;

	}

	/* indirect blocks */
	meta_blocks = 1;
	/* double indirect blocks */
	meta_blocks += 1 + (1LL << (bits-2));
	/* tripple indirect blocks */
	meta_blocks += 1 + (1LL << (bits-2)) + (1LL << (2*(bits-2)));

	upper_limit -= meta_blocks;
	upper_limit <<= bits;

	res += 1LL << (bits-2);
	res += 1LL << (2*(bits-2));
	res += 1LL << (3*(bits-2));
	res <<= bits;
	if (res > upper_limit)
		res = upper_limit;

	if (res > MAX_LFS_FILESIZE)
		res = MAX_LFS_FILESIZE;

	return res;
}

static ext4_fsblk_t descriptor_loc(struct super_block *sb,
				   ext4_fsblk_t logical_sb_block, int nr)
{
	struct ext4_sb_info *sbi = EXT4_SB(sb);
	ext4_group_t bg, first_meta_bg;
	int has_super = 0;

	first_meta_bg = le32_to_cpu(sbi->s_es->s_first_meta_bg);

	if (!EXT4_HAS_INCOMPAT_FEATURE(sb, EXT4_FEATURE_INCOMPAT_META_BG) ||
	    nr < first_meta_bg)
		return logical_sb_block + nr + 1;
	bg = sbi->s_desc_per_block * nr;
	if (ext4_bg_has_super(sb, bg))
		has_super = 1;

	return (has_super + ext4_group_first_block_no(sb, bg));
}

/**
 * ext4_get_stripe_size: Get the stripe size.
 * @sbi: In memory super block info
 *
 * If we have specified it via mount option, then
 * use the mount option value. If the value specified at mount time is
 * greater than the blocks per group use the super block value.
 * If the super block value is greater than blocks per group return 0.
 * Allocator needs it be less than blocks per group.
 *
 */
static unsigned long ext4_get_stripe_size(struct ext4_sb_info *sbi)
{
	unsigned long stride = le16_to_cpu(sbi->s_es->s_raid_stride);
	unsigned long stripe_width =
			le32_to_cpu(sbi->s_es->s_raid_stripe_width);

	if (sbi->s_stripe && sbi->s_stripe <= sbi->s_blocks_per_group)
		return sbi->s_stripe;

	if (stripe_width <= sbi->s_blocks_per_group)
		return stripe_width;

	if (stride <= sbi->s_blocks_per_group)
		return stride;

	return 0;
}

/* sysfs supprt */

struct ext4_attr {
	struct attribute attr;
	ssize_t (*show)(struct ext4_attr *, struct ext4_sb_info *, char *);
	ssize_t (*store)(struct ext4_attr *, struct ext4_sb_info *,
			 const char *, size_t);
	int offset;
};

static int parse_strtoul(const char *buf,
		unsigned long max, unsigned long *value)
{
	char *endp;

	*value = simple_strtoul(skip_spaces(buf), &endp, 0);
	endp = skip_spaces(endp);
	if (*endp || *value > max)
		return -EINVAL;

	return 0;
}

static ssize_t delayed_allocation_blocks_show(struct ext4_attr *a,
					      struct ext4_sb_info *sbi,
					      char *buf)
{
	return snprintf(buf, PAGE_SIZE, "%llu\n",
			(s64) percpu_counter_sum(&sbi->s_dirtyblocks_counter));
}

static ssize_t session_write_kbytes_show(struct ext4_attr *a,
					 struct ext4_sb_info *sbi, char *buf)
{
	struct super_block *sb = sbi->s_buddy_cache->i_sb;

	if (!sb->s_bdev->bd_part)
		return snprintf(buf, PAGE_SIZE, "0\n");
	return snprintf(buf, PAGE_SIZE, "%lu\n",
			(part_stat_read(sb->s_bdev->bd_part, sectors[1]) -
			 sbi->s_sectors_written_start) >> 1);
}

static ssize_t lifetime_write_kbytes_show(struct ext4_attr *a,
					  struct ext4_sb_info *sbi, char *buf)
{
	struct super_block *sb = sbi->s_buddy_cache->i_sb;

	if (!sb->s_bdev->bd_part)
		return snprintf(buf, PAGE_SIZE, "0\n");
	return snprintf(buf, PAGE_SIZE, "%llu\n",
			(unsigned long long)(sbi->s_kbytes_written +
			((part_stat_read(sb->s_bdev->bd_part, sectors[1]) -
			  EXT4_SB(sb)->s_sectors_written_start) >> 1)));
}

static ssize_t inode_readahead_blks_store(struct ext4_attr *a,
					  struct ext4_sb_info *sbi,
					  const char *buf, size_t count)
{
	unsigned long t;

	if (parse_strtoul(buf, 0x40000000, &t))
		return -EINVAL;

	if (t && !is_power_of_2(t))
		return -EINVAL;

	sbi->s_inode_readahead_blks = t;
	return count;
}

static ssize_t sbi_ui_show(struct ext4_attr *a,
			   struct ext4_sb_info *sbi, char *buf)
{
	unsigned int *ui = (unsigned int *) (((char *) sbi) + a->offset);

	return snprintf(buf, PAGE_SIZE, "%u\n", *ui);
}

static ssize_t sbi_ui_store(struct ext4_attr *a,
			    struct ext4_sb_info *sbi,
			    const char *buf, size_t count)
{
	unsigned int *ui = (unsigned int *) (((char *) sbi) + a->offset);
	unsigned long t;

	if (parse_strtoul(buf, 0xffffffff, &t))
		return -EINVAL;
	*ui = t;
	return count;
}

#define EXT4_ATTR_OFFSET(_name,_mode,_show,_store,_elname) \
static struct ext4_attr ext4_attr_##_name = {			\
	.attr = {.name = __stringify(_name), .mode = _mode },	\
	.show	= _show,					\
	.store	= _store,					\
	.offset = offsetof(struct ext4_sb_info, _elname),	\
}
#define EXT4_ATTR(name, mode, show, store) \
static struct ext4_attr ext4_attr_##name = __ATTR(name, mode, show, store)

#define EXT4_INFO_ATTR(name) EXT4_ATTR(name, 0444, NULL, NULL)
#define EXT4_RO_ATTR(name) EXT4_ATTR(name, 0444, name##_show, NULL)
#define EXT4_RW_ATTR(name) EXT4_ATTR(name, 0644, name##_show, name##_store)
#define EXT4_RW_ATTR_SBI_UI(name, elname)	\
	EXT4_ATTR_OFFSET(name, 0644, sbi_ui_show, sbi_ui_store, elname)
#define ATTR_LIST(name) &ext4_attr_##name.attr

EXT4_RO_ATTR(delayed_allocation_blocks);
EXT4_RO_ATTR(session_write_kbytes);
EXT4_RO_ATTR(lifetime_write_kbytes);
EXT4_ATTR_OFFSET(inode_readahead_blks, 0644, sbi_ui_show,
		 inode_readahead_blks_store, s_inode_readahead_blks);
EXT4_RW_ATTR_SBI_UI(inode_goal, s_inode_goal);
EXT4_RW_ATTR_SBI_UI(mb_stats, s_mb_stats);
EXT4_RW_ATTR_SBI_UI(mb_max_to_scan, s_mb_max_to_scan);
EXT4_RW_ATTR_SBI_UI(mb_min_to_scan, s_mb_min_to_scan);
EXT4_RW_ATTR_SBI_UI(mb_order2_req, s_mb_order2_reqs);
EXT4_RW_ATTR_SBI_UI(mb_stream_req, s_mb_stream_request);
EXT4_RW_ATTR_SBI_UI(mb_group_prealloc, s_mb_group_prealloc);
EXT4_RW_ATTR_SBI_UI(max_writeback_mb_bump, s_max_writeback_mb_bump);

static struct attribute *ext4_attrs[] = {
	ATTR_LIST(delayed_allocation_blocks),
	ATTR_LIST(session_write_kbytes),
	ATTR_LIST(lifetime_write_kbytes),
	ATTR_LIST(inode_readahead_blks),
	ATTR_LIST(inode_goal),
	ATTR_LIST(mb_stats),
	ATTR_LIST(mb_max_to_scan),
	ATTR_LIST(mb_min_to_scan),
	ATTR_LIST(mb_order2_req),
	ATTR_LIST(mb_stream_req),
	ATTR_LIST(mb_group_prealloc),
	ATTR_LIST(max_writeback_mb_bump),
	NULL,
};

/* Features this copy of ext4 supports */
EXT4_INFO_ATTR(lazy_itable_init);
EXT4_INFO_ATTR(batched_discard);

static struct attribute *ext4_feat_attrs[] = {
	ATTR_LIST(lazy_itable_init),
	ATTR_LIST(batched_discard),
	NULL,
};

static ssize_t ext4_attr_show(struct kobject *kobj,
			      struct attribute *attr, char *buf)
{
	struct ext4_sb_info *sbi = container_of(kobj, struct ext4_sb_info,
						s_kobj);
	struct ext4_attr *a = container_of(attr, struct ext4_attr, attr);

	return a->show ? a->show(a, sbi, buf) : 0;
}

static ssize_t ext4_attr_store(struct kobject *kobj,
			       struct attribute *attr,
			       const char *buf, size_t len)
{
	struct ext4_sb_info *sbi = container_of(kobj, struct ext4_sb_info,
						s_kobj);
	struct ext4_attr *a = container_of(attr, struct ext4_attr, attr);

	return a->store ? a->store(a, sbi, buf, len) : 0;
}

static void ext4_sb_release(struct kobject *kobj)
{
	struct ext4_sb_info *sbi = container_of(kobj, struct ext4_sb_info,
						s_kobj);
	complete(&sbi->s_kobj_unregister);
}

static const struct sysfs_ops ext4_attr_ops = {
	.show	= ext4_attr_show,
	.store	= ext4_attr_store,
};

static struct kobj_type ext4_ktype = {
	.default_attrs	= ext4_attrs,
	.sysfs_ops	= &ext4_attr_ops,
	.release	= ext4_sb_release,
};

static void ext4_feat_release(struct kobject *kobj)
{
	complete(&ext4_feat->f_kobj_unregister);
}

static struct kobj_type ext4_feat_ktype = {
	.default_attrs	= ext4_feat_attrs,
	.sysfs_ops	= &ext4_attr_ops,
	.release	= ext4_feat_release,
};

/*
 * Check whether this filesystem can be mounted based on
 * the features present and the RDONLY/RDWR mount requested.
 * Returns 1 if this filesystem can be mounted as requested,
 * 0 if it cannot be.
 */
static int ext4_feature_set_ok(struct super_block *sb, int readonly)
{
	if (EXT4_HAS_INCOMPAT_FEATURE(sb, ~EXT4_FEATURE_INCOMPAT_SUPP)) {
		ext4_msg(sb, KERN_ERR,
			"Couldn't mount because of "
			"unsupported optional features (%x)",
			(le32_to_cpu(EXT4_SB(sb)->s_es->s_feature_incompat) &
			~EXT4_FEATURE_INCOMPAT_SUPP));
		return 0;
	}

	if (readonly)
		return 1;

	/* Check that feature set is OK for a read-write mount */
	if (EXT4_HAS_RO_COMPAT_FEATURE(sb, ~EXT4_FEATURE_RO_COMPAT_SUPP)) {
		ext4_msg(sb, KERN_ERR, "couldn't mount RDWR because of "
			 "unsupported optional features (%x)",
			 (le32_to_cpu(EXT4_SB(sb)->s_es->s_feature_ro_compat) &
				~EXT4_FEATURE_RO_COMPAT_SUPP));
		return 0;
	}
	/*
	 * Large file size enabled file system can only be mounted
	 * read-write on 32-bit systems if kernel is built with CONFIG_LBDAF
	 */
	if (EXT4_HAS_RO_COMPAT_FEATURE(sb, EXT4_FEATURE_RO_COMPAT_HUGE_FILE)) {
		if (sizeof(blkcnt_t) < sizeof(u64)) {
			ext4_msg(sb, KERN_ERR, "Filesystem with huge files "
				 "cannot be mounted RDWR without "
				 "CONFIG_LBDAF");
			return 0;
		}
	}
	return 1;
}

/*
 * This function is called once a day if we have errors logged
 * on the file system
 */
static void print_daily_error_info(unsigned long arg)
{
	struct super_block *sb = (struct super_block *) arg;
	struct ext4_sb_info *sbi;
	struct ext4_super_block *es;

	sbi = EXT4_SB(sb);
	es = sbi->s_es;

	if (es->s_error_count)
		ext4_msg(sb, KERN_NOTICE, "error count: %u",
			 le32_to_cpu(es->s_error_count));
	if (es->s_first_error_time) {
		printk(KERN_NOTICE "EXT4-fs (%s): initial error at %u: %.*s:%d",
		       sb->s_id, le32_to_cpu(es->s_first_error_time),
		       (int) sizeof(es->s_first_error_func),
		       es->s_first_error_func,
		       le32_to_cpu(es->s_first_error_line));
		if (es->s_first_error_ino)
			printk(": inode %u",
			       le32_to_cpu(es->s_first_error_ino));
		if (es->s_first_error_block)
			printk(": block %llu", (unsigned long long)
			       le64_to_cpu(es->s_first_error_block));
		printk("\n");
	}
	if (es->s_last_error_time) {
		printk(KERN_NOTICE "EXT4-fs (%s): last error at %u: %.*s:%d",
		       sb->s_id, le32_to_cpu(es->s_last_error_time),
		       (int) sizeof(es->s_last_error_func),
		       es->s_last_error_func,
		       le32_to_cpu(es->s_last_error_line));
		if (es->s_last_error_ino)
			printk(": inode %u",
			       le32_to_cpu(es->s_last_error_ino));
		if (es->s_last_error_block)
			printk(": block %llu", (unsigned long long)
			       le64_to_cpu(es->s_last_error_block));
		printk("\n");
	}
	mod_timer(&sbi->s_err_report, jiffies + 24*60*60*HZ);  /* Once a day */
}

static void ext4_lazyinode_timeout(unsigned long data)
{
	struct task_struct *p = (struct task_struct *)data;
	wake_up_process(p);
}

/* Find next suitable group and run ext4_init_inode_table */
static int ext4_run_li_request(struct ext4_li_request *elr)
{
	struct ext4_group_desc *gdp = NULL;
	ext4_group_t group, ngroups;
	struct super_block *sb;
	unsigned long timeout = 0;
	int ret = 0;

	sb = elr->lr_super;
	ngroups = EXT4_SB(sb)->s_groups_count;

	for (group = elr->lr_next_group; group < ngroups; group++) {
		gdp = ext4_get_group_desc(sb, group, NULL);
		if (!gdp) {
			ret = 1;
			break;
		}

		if (!(gdp->bg_flags & cpu_to_le16(EXT4_BG_INODE_ZEROED)))
			break;
	}

	if (group == ngroups)
		ret = 1;

	if (!ret) {
		timeout = jiffies;
		ret = ext4_init_inode_table(sb, group,
					    elr->lr_timeout ? 0 : 1);
		if (elr->lr_timeout == 0) {
			timeout = jiffies - timeout;
			if (elr->lr_sbi->s_li_wait_mult)
				timeout *= elr->lr_sbi->s_li_wait_mult;
			else
				timeout *= 20;
			elr->lr_timeout = timeout;
		}
		elr->lr_next_sched = jiffies + elr->lr_timeout;
		elr->lr_next_group = group + 1;
	}

	return ret;
}

/*
 * Remove lr_request from the list_request and free the
 * request tructure. Should be called with li_list_mtx held
 */
static void ext4_remove_li_request(struct ext4_li_request *elr)
{
	struct ext4_sb_info *sbi;

	if (!elr)
		return;

	sbi = elr->lr_sbi;

	list_del(&elr->lr_request);
	sbi->s_li_request = NULL;
	kfree(elr);
}

static void ext4_unregister_li_request(struct super_block *sb)
{
	struct ext4_li_request *elr = EXT4_SB(sb)->s_li_request;

	if (!ext4_li_info)
		return;

	mutex_lock(&ext4_li_info->li_list_mtx);
	ext4_remove_li_request(elr);
	mutex_unlock(&ext4_li_info->li_list_mtx);
}

static struct task_struct *ext4_lazyinit_task;

/*
 * This is the function where ext4lazyinit thread lives. It walks
 * through the request list searching for next scheduled filesystem.
 * When such a fs is found, run the lazy initialization request
 * (ext4_rn_li_request) and keep track of the time spend in this
 * function. Based on that time we compute next schedule time of
 * the request. When walking through the list is complete, compute
 * next waking time and put itself into sleep.
 */
static int ext4_lazyinit_thread(void *arg)
{
	struct ext4_lazy_init *eli = (struct ext4_lazy_init *)arg;
	struct list_head *pos, *n;
	struct ext4_li_request *elr;
	unsigned long next_wakeup;
	DEFINE_WAIT(wait);

	BUG_ON(NULL == eli);

	eli->li_timer.data = (unsigned long)current;
	eli->li_timer.function = ext4_lazyinode_timeout;

	eli->li_task = current;
	wake_up(&eli->li_wait_task);

cont_thread:
	while (true) {
		next_wakeup = MAX_JIFFY_OFFSET;

		mutex_lock(&eli->li_list_mtx);
		if (list_empty(&eli->li_request_list)) {
			mutex_unlock(&eli->li_list_mtx);
			goto exit_thread;
		}

		list_for_each_safe(pos, n, &eli->li_request_list) {
			elr = list_entry(pos, struct ext4_li_request,
					 lr_request);

			if (time_after_eq(jiffies, elr->lr_next_sched)) {
				if (ext4_run_li_request(elr) != 0) {
					/* error, remove the lazy_init job */
					ext4_remove_li_request(elr);
					continue;
				}
			}

			if (time_before(elr->lr_next_sched, next_wakeup))
				next_wakeup = elr->lr_next_sched;
		}
		mutex_unlock(&eli->li_list_mtx);

		if (freezing(current))
			refrigerator();

		if ((time_after_eq(jiffies, next_wakeup)) ||
		    (MAX_JIFFY_OFFSET == next_wakeup)) {
			cond_resched();
			continue;
		}

		eli->li_timer.expires = next_wakeup;
		add_timer(&eli->li_timer);
		prepare_to_wait(&eli->li_wait_daemon, &wait,
				TASK_INTERRUPTIBLE);
		if (time_before(jiffies, next_wakeup))
			schedule();
		finish_wait(&eli->li_wait_daemon, &wait);
		if (kthread_should_stop()) {
			ext4_clear_request_list();
			goto exit_thread;
		}
	}

exit_thread:
	/*
	 * It looks like the request list is empty, but we need
	 * to check it under the li_list_mtx lock, to prevent any
	 * additions into it, and of course we should lock ext4_li_mtx
	 * to atomically free the list and ext4_li_info, because at
	 * this point another ext4 filesystem could be registering
	 * new one.
	 */
	mutex_lock(&ext4_li_mtx);
	mutex_lock(&eli->li_list_mtx);
	if (!list_empty(&eli->li_request_list)) {
		mutex_unlock(&eli->li_list_mtx);
		mutex_unlock(&ext4_li_mtx);
		goto cont_thread;
	}
	mutex_unlock(&eli->li_list_mtx);
	del_timer_sync(&ext4_li_info->li_timer);
	eli->li_task = NULL;
	wake_up(&eli->li_wait_task);

	kfree(ext4_li_info);
	ext4_lazyinit_task = NULL;
	ext4_li_info = NULL;
	mutex_unlock(&ext4_li_mtx);

	return 0;
}

static void ext4_clear_request_list(void)
{
	struct list_head *pos, *n;
	struct ext4_li_request *elr;

	mutex_lock(&ext4_li_info->li_list_mtx);
	list_for_each_safe(pos, n, &ext4_li_info->li_request_list) {
		elr = list_entry(pos, struct ext4_li_request,
				 lr_request);
		ext4_remove_li_request(elr);
	}
	mutex_unlock(&ext4_li_info->li_list_mtx);
}

static int ext4_run_lazyinit_thread(void)
{
	ext4_lazyinit_task = kthread_run(ext4_lazyinit_thread,
					 ext4_li_info, "ext4lazyinit");
	if (IS_ERR(ext4_lazyinit_task)) {
		int err = PTR_ERR(ext4_lazyinit_task);
		ext4_clear_request_list();
		del_timer_sync(&ext4_li_info->li_timer);
		kfree(ext4_li_info);
		ext4_li_info = NULL;
		printk(KERN_CRIT "EXT4: error %d creating inode table "
				 "initialization thread\n",
				 err);
		return err;
	}
	ext4_li_info->li_state |= EXT4_LAZYINIT_RUNNING;

	wait_event(ext4_li_info->li_wait_task, ext4_li_info->li_task != NULL);
	return 0;
}

/*
 * Check whether it make sense to run itable init. thread or not.
 * If there is at least one uninitialized inode table, return
 * corresponding group number, else the loop goes through all
 * groups and return total number of groups.
 */
static ext4_group_t ext4_has_uninit_itable(struct super_block *sb)
{
	ext4_group_t group, ngroups = EXT4_SB(sb)->s_groups_count;
	struct ext4_group_desc *gdp = NULL;

	for (group = 0; group < ngroups; group++) {
		gdp = ext4_get_group_desc(sb, group, NULL);
		if (!gdp)
			continue;

		if (!(gdp->bg_flags & cpu_to_le16(EXT4_BG_INODE_ZEROED)))
			break;
	}

	return group;
}

static int ext4_li_info_new(void)
{
	struct ext4_lazy_init *eli = NULL;

	eli = kzalloc(sizeof(*eli), GFP_KERNEL);
	if (!eli)
		return -ENOMEM;

	eli->li_task = NULL;
	INIT_LIST_HEAD(&eli->li_request_list);
	mutex_init(&eli->li_list_mtx);

	init_waitqueue_head(&eli->li_wait_daemon);
	init_waitqueue_head(&eli->li_wait_task);
	init_timer(&eli->li_timer);
	eli->li_state |= EXT4_LAZYINIT_QUIT;

	ext4_li_info = eli;

	return 0;
}

static struct ext4_li_request *ext4_li_request_new(struct super_block *sb,
					    ext4_group_t start)
{
	struct ext4_sb_info *sbi = EXT4_SB(sb);
	struct ext4_li_request *elr;
	unsigned long rnd;

	elr = kzalloc(sizeof(*elr), GFP_KERNEL);
	if (!elr)
		return NULL;

	elr->lr_super = sb;
	elr->lr_sbi = sbi;
	elr->lr_next_group = start;

	/*
	 * Randomize first schedule time of the request to
	 * spread the inode table initialization requests
	 * better.
	 */
	get_random_bytes(&rnd, sizeof(rnd));
	elr->lr_next_sched = jiffies + (unsigned long)rnd %
			     (EXT4_DEF_LI_MAX_START_DELAY * HZ);

	return elr;
}

static int ext4_register_li_request(struct super_block *sb,
				    ext4_group_t first_not_zeroed)
{
	struct ext4_sb_info *sbi = EXT4_SB(sb);
	struct ext4_li_request *elr;
	ext4_group_t ngroups = EXT4_SB(sb)->s_groups_count;
	int ret = 0;

	if (sbi->s_li_request != NULL)
		return 0;

	if (first_not_zeroed == ngroups ||
	    (sb->s_flags & MS_RDONLY) ||
	    !test_opt(sb, INIT_INODE_TABLE)) {
		sbi->s_li_request = NULL;
		return 0;
	}

	if (first_not_zeroed == ngroups) {
		sbi->s_li_request = NULL;
		return 0;
	}

	elr = ext4_li_request_new(sb, first_not_zeroed);
	if (!elr)
		return -ENOMEM;

	mutex_lock(&ext4_li_mtx);

	if (NULL == ext4_li_info) {
		ret = ext4_li_info_new();
		if (ret)
			goto out;
	}

	mutex_lock(&ext4_li_info->li_list_mtx);
	list_add(&elr->lr_request, &ext4_li_info->li_request_list);
	mutex_unlock(&ext4_li_info->li_list_mtx);

	sbi->s_li_request = elr;

	if (!(ext4_li_info->li_state & EXT4_LAZYINIT_RUNNING)) {
		ret = ext4_run_lazyinit_thread();
		if (ret)
			goto out;
	}
out:
	mutex_unlock(&ext4_li_mtx);
	if (ret)
		kfree(elr);
	return ret;
}

/*
 * We do not need to lock anything since this is called on
 * module unload.
 */
static void ext4_destroy_lazyinit_thread(void)
{
	/*
	 * If thread exited earlier
	 * there's nothing to be done.
	 */
	if (!ext4_li_info || !ext4_lazyinit_task)
		return;

	kthread_stop(ext4_lazyinit_task);
}

static int ext4_fill_super(struct super_block *sb, void *data, int silent)
				__releases(kernel_lock)
				__acquires(kernel_lock)
{
	char *orig_data = kstrdup(data, GFP_KERNEL);
	struct buffer_head *bh;
	struct ext4_super_block *es = NULL;
	struct ext4_sb_info *sbi;
	ext4_fsblk_t block;
	ext4_fsblk_t sb_block = get_sb_block(&data);
	ext4_fsblk_t logical_sb_block;
	unsigned long offset = 0;
	unsigned long journal_devnum = 0;
	unsigned long def_mount_opts;
	struct inode *root;
	char *cp;
	const char *descr;
	int ret = -ENOMEM;
	int blocksize;
	unsigned int db_count;
	unsigned int i;
	int needs_recovery, has_huge_files;
	__u64 blocks_count;
	int err;
	unsigned int journal_ioprio = DEFAULT_JOURNAL_IOPRIO;
	ext4_group_t first_not_zeroed;

	sbi = kzalloc(sizeof(*sbi), GFP_KERNEL);
	if (!sbi)
		goto out_free_orig;

	sbi->s_blockgroup_lock =
		kzalloc(sizeof(struct blockgroup_lock), GFP_KERNEL);
	if (!sbi->s_blockgroup_lock) {
		kfree(sbi);
		goto out_free_orig;
	}
	sb->s_fs_info = sbi;
	sbi->s_mount_opt = 0;
	sbi->s_resuid = EXT4_DEF_RESUID;
	sbi->s_resgid = EXT4_DEF_RESGID;
	sbi->s_inode_readahead_blks = EXT4_DEF_INODE_READAHEAD_BLKS;
	sbi->s_sb_block = sb_block;
	if (sb->s_bdev->bd_part)
		sbi->s_sectors_written_start =
			part_stat_read(sb->s_bdev->bd_part, sectors[1]);

	/* Cleanup superblock name */
	for (cp = sb->s_id; (cp = strchr(cp, '/'));)
		*cp = '!';

	ret = -EINVAL;
	blocksize = sb_min_blocksize(sb, EXT4_MIN_BLOCK_SIZE);
	if (!blocksize) {
		ext4_msg(sb, KERN_ERR, "unable to set blocksize");
		goto out_fail;
	}

	/*
	 * The ext4 superblock will not be buffer aligned for other than 1kB
	 * block sizes.  We need to calculate the offset from buffer start.
	 */
	if (blocksize != EXT4_MIN_BLOCK_SIZE) {
		logical_sb_block = sb_block * EXT4_MIN_BLOCK_SIZE;
		offset = do_div(logical_sb_block, blocksize);
	} else {
		logical_sb_block = sb_block;
	}

	if (!(bh = sb_bread(sb, logical_sb_block))) {
		ext4_msg(sb, KERN_ERR, "unable to read superblock");
		goto out_fail;
	}
	/*
	 * Note: s_es must be initialized as soon as possible because
	 *       some ext4 macro-instructions depend on its value
	 */
	es = (struct ext4_super_block *) (((char *)bh->b_data) + offset);
	sbi->s_es = es;
	sb->s_magic = le16_to_cpu(es->s_magic);
	if (sb->s_magic != EXT4_SUPER_MAGIC)
		goto cantfind_ext4;
	sbi->s_kbytes_written = le64_to_cpu(es->s_kbytes_written);

	/* Set defaults before we parse the mount options */
	def_mount_opts = le32_to_cpu(es->s_default_mount_opts);
	set_opt(sb, INIT_INODE_TABLE);
	if (def_mount_opts & EXT4_DEFM_DEBUG)
		set_opt(sb, DEBUG);
	if (def_mount_opts & EXT4_DEFM_BSDGROUPS) {
		ext4_msg(sb, KERN_WARNING, deprecated_msg, "bsdgroups",
			"2.6.38");
		set_opt(sb, GRPID);
	}
	if (def_mount_opts & EXT4_DEFM_UID16)
		set_opt(sb, NO_UID32);
	/* xattr user namespace & acls are now defaulted on */
#ifdef CONFIG_EXT4_FS_XATTR
	set_opt(sb, XATTR_USER);
#endif
#ifdef CONFIG_EXT4_FS_POSIX_ACL
	set_opt(sb, POSIX_ACL);
#endif
	set_opt(sb, MBLK_IO_SUBMIT);
	if ((def_mount_opts & EXT4_DEFM_JMODE) == EXT4_DEFM_JMODE_DATA)
		set_opt(sb, JOURNAL_DATA);
	else if ((def_mount_opts & EXT4_DEFM_JMODE) == EXT4_DEFM_JMODE_ORDERED)
		set_opt(sb, ORDERED_DATA);
	else if ((def_mount_opts & EXT4_DEFM_JMODE) == EXT4_DEFM_JMODE_WBACK)
		set_opt(sb, WRITEBACK_DATA);

	if (le16_to_cpu(sbi->s_es->s_errors) == EXT4_ERRORS_PANIC)
		set_opt(sb, ERRORS_PANIC);
	else if (le16_to_cpu(sbi->s_es->s_errors) == EXT4_ERRORS_CONTINUE)
		set_opt(sb, ERRORS_CONT);
	else
		set_opt(sb, ERRORS_RO);
	if (def_mount_opts & EXT4_DEFM_BLOCK_VALIDITY)
		set_opt(sb, BLOCK_VALIDITY);
	if (def_mount_opts & EXT4_DEFM_DISCARD)
		set_opt(sb, DISCARD);

	sbi->s_resuid = le16_to_cpu(es->s_def_resuid);
	sbi->s_resgid = le16_to_cpu(es->s_def_resgid);
	sbi->s_commit_interval = JBD2_DEFAULT_MAX_COMMIT_AGE * HZ;
	sbi->s_min_batch_time = EXT4_DEF_MIN_BATCH_TIME;
	sbi->s_max_batch_time = EXT4_DEF_MAX_BATCH_TIME;

	if ((def_mount_opts & EXT4_DEFM_NOBARRIER) == 0)
		set_opt(sb, BARRIER);

	/*
	 * enable delayed allocation by default
	 * Use -o nodelalloc to turn it off
	 */
	if (!IS_EXT3_SB(sb) &&
	    ((def_mount_opts & EXT4_DEFM_NODELALLOC) == 0))
		set_opt(sb, DELALLOC);

	if (!parse_options((char *) sbi->s_es->s_mount_opts, sb,
			   &journal_devnum, &journal_ioprio, NULL, 0)) {
		ext4_msg(sb, KERN_WARNING,
			 "failed to parse options in superblock: %s",
			 sbi->s_es->s_mount_opts);
	}
	if (!parse_options((char *) data, sb, &journal_devnum,
			   &journal_ioprio, NULL, 0))
		goto failed_mount;

	sb->s_flags = (sb->s_flags & ~MS_POSIXACL) |
		(test_opt(sb, POSIX_ACL) ? MS_POSIXACL : 0);

	if (le32_to_cpu(es->s_rev_level) == EXT4_GOOD_OLD_REV &&
	    (EXT4_HAS_COMPAT_FEATURE(sb, ~0U) ||
	     EXT4_HAS_RO_COMPAT_FEATURE(sb, ~0U) ||
	     EXT4_HAS_INCOMPAT_FEATURE(sb, ~0U)))
		ext4_msg(sb, KERN_WARNING,
		       "feature flags set on rev 0 fs, "
		       "running e2fsck is recommended");

	/*
	 * Check feature flags regardless of the revision level, since we
	 * previously didn't change the revision level when setting the flags,
	 * so there is a chance incompat flags are set on a rev 0 filesystem.
	 */
	if (!ext4_feature_set_ok(sb, (sb->s_flags & MS_RDONLY)))
		goto failed_mount;

	blocksize = BLOCK_SIZE << le32_to_cpu(es->s_log_block_size);

	if (blocksize < EXT4_MIN_BLOCK_SIZE ||
	    blocksize > EXT4_MAX_BLOCK_SIZE) {
		ext4_msg(sb, KERN_ERR,
		       "Unsupported filesystem blocksize %d", blocksize);
		goto failed_mount;
	}

	if (sb->s_blocksize != blocksize) {
		/* Validate the filesystem blocksize */
		if (!sb_set_blocksize(sb, blocksize)) {
			ext4_msg(sb, KERN_ERR, "bad block size %d",
					blocksize);
			goto failed_mount;
		}

		brelse(bh);
		logical_sb_block = sb_block * EXT4_MIN_BLOCK_SIZE;
		offset = do_div(logical_sb_block, blocksize);
		bh = sb_bread(sb, logical_sb_block);
		if (!bh) {
			ext4_msg(sb, KERN_ERR,
			       "Can't read superblock on 2nd try");
			goto failed_mount;
		}
		es = (struct ext4_super_block *)(((char *)bh->b_data) + offset);
		sbi->s_es = es;
		if (es->s_magic != cpu_to_le16(EXT4_SUPER_MAGIC)) {
			ext4_msg(sb, KERN_ERR,
			       "Magic mismatch, very weird!");
			goto failed_mount;
		}
	}

	has_huge_files = EXT4_HAS_RO_COMPAT_FEATURE(sb,
				EXT4_FEATURE_RO_COMPAT_HUGE_FILE);
	sbi->s_bitmap_maxbytes = ext4_max_bitmap_size(sb->s_blocksize_bits,
						      has_huge_files);
	sb->s_maxbytes = ext4_max_size(sb->s_blocksize_bits, has_huge_files);

	if (le32_to_cpu(es->s_rev_level) == EXT4_GOOD_OLD_REV) {
		sbi->s_inode_size = EXT4_GOOD_OLD_INODE_SIZE;
		sbi->s_first_ino = EXT4_GOOD_OLD_FIRST_INO;
	} else {
		sbi->s_inode_size = le16_to_cpu(es->s_inode_size);
		sbi->s_first_ino = le32_to_cpu(es->s_first_ino);
		if ((sbi->s_inode_size < EXT4_GOOD_OLD_INODE_SIZE) ||
		    (!is_power_of_2(sbi->s_inode_size)) ||
		    (sbi->s_inode_size > blocksize)) {
			ext4_msg(sb, KERN_ERR,
			       "unsupported inode size: %d",
			       sbi->s_inode_size);
			goto failed_mount;
		}
		if (sbi->s_inode_size > EXT4_GOOD_OLD_INODE_SIZE)
			sb->s_time_gran = 1 << (EXT4_EPOCH_BITS - 2);
	}

	sbi->s_desc_size = le16_to_cpu(es->s_desc_size);
	if (EXT4_HAS_INCOMPAT_FEATURE(sb, EXT4_FEATURE_INCOMPAT_64BIT)) {
		if (sbi->s_desc_size < EXT4_MIN_DESC_SIZE_64BIT ||
		    sbi->s_desc_size > EXT4_MAX_DESC_SIZE ||
		    !is_power_of_2(sbi->s_desc_size)) {
			ext4_msg(sb, KERN_ERR,
			       "unsupported descriptor size %lu",
			       sbi->s_desc_size);
			goto failed_mount;
		}
	} else
		sbi->s_desc_size = EXT4_MIN_DESC_SIZE;

	sbi->s_blocks_per_group = le32_to_cpu(es->s_blocks_per_group);
	sbi->s_inodes_per_group = le32_to_cpu(es->s_inodes_per_group);
	if (EXT4_INODE_SIZE(sb) == 0 || EXT4_INODES_PER_GROUP(sb) == 0)
		goto cantfind_ext4;

	sbi->s_inodes_per_block = blocksize / EXT4_INODE_SIZE(sb);
	if (sbi->s_inodes_per_block == 0)
		goto cantfind_ext4;
	sbi->s_itb_per_group = sbi->s_inodes_per_group /
					sbi->s_inodes_per_block;
	sbi->s_desc_per_block = blocksize / EXT4_DESC_SIZE(sb);
	sbi->s_sbh = bh;
	sbi->s_mount_state = le16_to_cpu(es->s_state);
	sbi->s_addr_per_block_bits = ilog2(EXT4_ADDR_PER_BLOCK(sb));
	sbi->s_desc_per_block_bits = ilog2(EXT4_DESC_PER_BLOCK(sb));

	for (i = 0; i < 4; i++)
		sbi->s_hash_seed[i] = le32_to_cpu(es->s_hash_seed[i]);
	sbi->s_def_hash_version = es->s_def_hash_version;
	i = le32_to_cpu(es->s_flags);
	if (i & EXT2_FLAGS_UNSIGNED_HASH)
		sbi->s_hash_unsigned = 3;
	else if ((i & EXT2_FLAGS_SIGNED_HASH) == 0) {
#ifdef __CHAR_UNSIGNED__
		es->s_flags |= cpu_to_le32(EXT2_FLAGS_UNSIGNED_HASH);
		sbi->s_hash_unsigned = 3;
#else
		es->s_flags |= cpu_to_le32(EXT2_FLAGS_SIGNED_HASH);
#endif
		sb->s_dirt = 1;
	}

	if (sbi->s_blocks_per_group > blocksize * 8) {
		ext4_msg(sb, KERN_ERR,
		       "#blocks per group too big: %lu",
		       sbi->s_blocks_per_group);
		goto failed_mount;
	}
	if (sbi->s_inodes_per_group > blocksize * 8) {
		ext4_msg(sb, KERN_ERR,
		       "#inodes per group too big: %lu",
		       sbi->s_inodes_per_group);
		goto failed_mount;
	}

	/*
	 * Test whether we have more sectors than will fit in sector_t,
	 * and whether the max offset is addressable by the page cache.
	 */
	err = generic_check_addressable(sb->s_blocksize_bits,
					ext4_blocks_count(es));
	if (err) {
		ext4_msg(sb, KERN_ERR, "filesystem"
			 " too large to mount safely on this system");
		if (sizeof(sector_t) < 8)
			ext4_msg(sb, KERN_WARNING, "CONFIG_LBDAF not enabled");
		ret = err;
		goto failed_mount;
	}

	if (EXT4_BLOCKS_PER_GROUP(sb) == 0)
		goto cantfind_ext4;

	/* check blocks count against device size */
	blocks_count = sb->s_bdev->bd_inode->i_size >> sb->s_blocksize_bits;
	if (blocks_count && ext4_blocks_count(es) > blocks_count) {
		ext4_msg(sb, KERN_WARNING, "bad geometry: block count %llu "
		       "exceeds size of device (%llu blocks)",
		       ext4_blocks_count(es), blocks_count);
		goto failed_mount;
	}

	/*
	 * It makes no sense for the first data block to be beyond the end
	 * of the filesystem.
	 */
	if (le32_to_cpu(es->s_first_data_block) >= ext4_blocks_count(es)) {
                ext4_msg(sb, KERN_WARNING, "bad geometry: first data"
			 "block %u is beyond end of filesystem (%llu)",
			 le32_to_cpu(es->s_first_data_block),
			 ext4_blocks_count(es));
		goto failed_mount;
	}
	blocks_count = (ext4_blocks_count(es) -
			le32_to_cpu(es->s_first_data_block) +
			EXT4_BLOCKS_PER_GROUP(sb) - 1);
	do_div(blocks_count, EXT4_BLOCKS_PER_GROUP(sb));
	if (blocks_count > ((uint64_t)1<<32) - EXT4_DESC_PER_BLOCK(sb)) {
		ext4_msg(sb, KERN_WARNING, "groups count too large: %u "
		       "(block count %llu, first data block %u, "
		       "blocks per group %lu)", sbi->s_groups_count,
		       ext4_blocks_count(es),
		       le32_to_cpu(es->s_first_data_block),
		       EXT4_BLOCKS_PER_GROUP(sb));
		goto failed_mount;
	}
	sbi->s_groups_count = blocks_count;
	sbi->s_blockfile_groups = min_t(ext4_group_t, sbi->s_groups_count,
			(EXT4_MAX_BLOCK_FILE_PHYS / EXT4_BLOCKS_PER_GROUP(sb)));
	db_count = (sbi->s_groups_count + EXT4_DESC_PER_BLOCK(sb) - 1) /
		   EXT4_DESC_PER_BLOCK(sb);
	sbi->s_group_desc = kmalloc(db_count * sizeof(struct buffer_head *),
				    GFP_KERNEL);
	if (sbi->s_group_desc == NULL) {
		ext4_msg(sb, KERN_ERR, "not enough memory");
		goto failed_mount;
	}

#ifdef CONFIG_PROC_FS
	if (ext4_proc_root)
		sbi->s_proc = proc_mkdir(sb->s_id, ext4_proc_root);
#endif

	bgl_lock_init(sbi->s_blockgroup_lock);

	for (i = 0; i < db_count; i++) {
		block = descriptor_loc(sb, logical_sb_block, i);
		sbi->s_group_desc[i] = sb_bread(sb, block);
		if (!sbi->s_group_desc[i]) {
			ext4_msg(sb, KERN_ERR,
			       "can't read group descriptor %d", i);
			db_count = i;
			goto failed_mount2;
		}
	}
	if (!ext4_check_descriptors(sb, &first_not_zeroed)) {
		ext4_msg(sb, KERN_ERR, "group descriptors corrupted!");
		goto failed_mount2;
	}
	if (EXT4_HAS_INCOMPAT_FEATURE(sb, EXT4_FEATURE_INCOMPAT_FLEX_BG))
		if (!ext4_fill_flex_info(sb)) {
			ext4_msg(sb, KERN_ERR,
			       "unable to initialize "
			       "flex_bg meta info!");
			goto failed_mount2;
		}

	sbi->s_gdb_count = db_count;
	get_random_bytes(&sbi->s_next_generation, sizeof(u32));
	spin_lock_init(&sbi->s_next_gen_lock);

	err = percpu_counter_init(&sbi->s_freeblocks_counter,
			ext4_count_free_blocks(sb));
	if (!err) {
		err = percpu_counter_init(&sbi->s_freeinodes_counter,
				ext4_count_free_inodes(sb));
	}
	if (!err) {
		err = percpu_counter_init(&sbi->s_dirs_counter,
				ext4_count_dirs(sb));
	}
	if (!err) {
		err = percpu_counter_init(&sbi->s_dirtyblocks_counter, 0);
	}
	if (err) {
		ext4_msg(sb, KERN_ERR, "insufficient memory");
		goto failed_mount3;
	}

	sbi->s_stripe = ext4_get_stripe_size(sbi);
	sbi->s_max_writeback_mb_bump = 128;

	/*
	 * set up enough so that it can read an inode
	 */
	if (!test_opt(sb, NOLOAD) &&
	    EXT4_HAS_COMPAT_FEATURE(sb, EXT4_FEATURE_COMPAT_HAS_JOURNAL))
		sb->s_op = &ext4_sops;
	else
		sb->s_op = &ext4_nojournal_sops;
	sb->s_export_op = &ext4_export_ops;
	sb->s_xattr = ext4_xattr_handlers;
#ifdef CONFIG_QUOTA
	sb->s_qcop = &ext4_qctl_operations;
	sb->dq_op = &ext4_quota_operations;
#endif
	memcpy(sb->s_uuid, es->s_uuid, sizeof(es->s_uuid));

	INIT_LIST_HEAD(&sbi->s_orphan); /* unlinked but open files */
	mutex_init(&sbi->s_orphan_lock);
	mutex_init(&sbi->s_resize_lock);

	sb->s_root = NULL;

	needs_recovery = (es->s_last_orphan != 0 ||
			  EXT4_HAS_INCOMPAT_FEATURE(sb,
				    EXT4_FEATURE_INCOMPAT_RECOVER));

	/*
	 * The first inode we look at is the journal inode.  Don't try
	 * root first: it may be modified in the journal!
	 */
	if (!test_opt(sb, NOLOAD) &&
	    EXT4_HAS_COMPAT_FEATURE(sb, EXT4_FEATURE_COMPAT_HAS_JOURNAL)) {
		if (ext4_load_journal(sb, es, journal_devnum))
			goto failed_mount3;
	} else if (test_opt(sb, NOLOAD) && !(sb->s_flags & MS_RDONLY) &&
	      EXT4_HAS_INCOMPAT_FEATURE(sb, EXT4_FEATURE_INCOMPAT_RECOVER)) {
		ext4_msg(sb, KERN_ERR, "required journal recovery "
		       "suppressed and not mounted read-only");
		goto failed_mount_wq;
	} else {
		clear_opt(sb, DATA_FLAGS);
		set_opt(sb, WRITEBACK_DATA);
		sbi->s_journal = NULL;
		needs_recovery = 0;
		goto no_journal;
	}

	if (ext4_blocks_count(es) > 0xffffffffULL &&
	    !jbd2_journal_set_features(EXT4_SB(sb)->s_journal, 0, 0,
				       JBD2_FEATURE_INCOMPAT_64BIT)) {
		ext4_msg(sb, KERN_ERR, "Failed to set 64-bit journal feature");
		goto failed_mount_wq;
	}

	if (test_opt(sb, JOURNAL_ASYNC_COMMIT)) {
		jbd2_journal_set_features(sbi->s_journal,
				JBD2_FEATURE_COMPAT_CHECKSUM, 0,
				JBD2_FEATURE_INCOMPAT_ASYNC_COMMIT);
	} else if (test_opt(sb, JOURNAL_CHECKSUM)) {
		jbd2_journal_set_features(sbi->s_journal,
				JBD2_FEATURE_COMPAT_CHECKSUM, 0, 0);
		jbd2_journal_clear_features(sbi->s_journal, 0, 0,
				JBD2_FEATURE_INCOMPAT_ASYNC_COMMIT);
	} else {
		jbd2_journal_clear_features(sbi->s_journal,
				JBD2_FEATURE_COMPAT_CHECKSUM, 0,
				JBD2_FEATURE_INCOMPAT_ASYNC_COMMIT);
	}

	/* We have now updated the journal if required, so we can
	 * validate the data journaling mode. */
	switch (test_opt(sb, DATA_FLAGS)) {
	case 0:
		/* No mode set, assume a default based on the journal
		 * capabilities: ORDERED_DATA if the journal can
		 * cope, else JOURNAL_DATA
		 */
		if (jbd2_journal_check_available_features
		    (sbi->s_journal, 0, 0, JBD2_FEATURE_INCOMPAT_REVOKE))
			set_opt(sb, ORDERED_DATA);
		else
			set_opt(sb, JOURNAL_DATA);
		break;

	case EXT4_MOUNT_ORDERED_DATA:
	case EXT4_MOUNT_WRITEBACK_DATA:
		if (!jbd2_journal_check_available_features
		    (sbi->s_journal, 0, 0, JBD2_FEATURE_INCOMPAT_REVOKE)) {
			ext4_msg(sb, KERN_ERR, "Journal does not support "
			       "requested data journaling mode");
			goto failed_mount_wq;
		}
	default:
		break;
	}
	set_task_ioprio(sbi->s_journal->j_task, journal_ioprio);

	/*
	 * The journal may have updated the bg summary counts, so we
	 * need to update the global counters.
	 */
	percpu_counter_set(&sbi->s_freeblocks_counter,
			   ext4_count_free_blocks(sb));
	percpu_counter_set(&sbi->s_freeinodes_counter,
			   ext4_count_free_inodes(sb));
	percpu_counter_set(&sbi->s_dirs_counter,
			   ext4_count_dirs(sb));
	percpu_counter_set(&sbi->s_dirtyblocks_counter, 0);

no_journal:
<<<<<<< HEAD
	/*
	 * The maximum number of concurrent works can be high and
	 * concurrency isn't really necessary.  Limit it to 1.
	 */
	EXT4_SB(sb)->dio_unwritten_wq =
		alloc_workqueue("ext4-dio-unwritten", WQ_MEM_RECLAIM, 1);
=======
	EXT4_SB(sb)->dio_unwritten_wq = create_singlethread_workqueue("ext4-dio-unwritten");
>>>>>>> 0ba08517
	if (!EXT4_SB(sb)->dio_unwritten_wq) {
		printk(KERN_ERR "EXT4-fs: failed to create DIO workqueue\n");
		goto failed_mount_wq;
	}

	/*
	 * The jbd2_journal_load will have done any necessary log recovery,
	 * so we can safely mount the rest of the filesystem now.
	 */

	root = ext4_iget(sb, EXT4_ROOT_INO);
	if (IS_ERR(root)) {
		ext4_msg(sb, KERN_ERR, "get root inode failed");
		ret = PTR_ERR(root);
		root = NULL;
		goto failed_mount4;
	}
	if (!S_ISDIR(root->i_mode) || !root->i_blocks || !root->i_size) {
		ext4_msg(sb, KERN_ERR, "corrupt root inode, run e2fsck");
		goto failed_mount4;
	}
	sb->s_root = d_alloc_root(root);
	if (!sb->s_root) {
		ext4_msg(sb, KERN_ERR, "get root dentry failed");
		ret = -ENOMEM;
		goto failed_mount4;
	}

	ext4_setup_super(sb, es, sb->s_flags & MS_RDONLY);

	/* determine the minimum size of new large inodes, if present */
	if (sbi->s_inode_size > EXT4_GOOD_OLD_INODE_SIZE) {
		sbi->s_want_extra_isize = sizeof(struct ext4_inode) -
						     EXT4_GOOD_OLD_INODE_SIZE;
		if (EXT4_HAS_RO_COMPAT_FEATURE(sb,
				       EXT4_FEATURE_RO_COMPAT_EXTRA_ISIZE)) {
			if (sbi->s_want_extra_isize <
			    le16_to_cpu(es->s_want_extra_isize))
				sbi->s_want_extra_isize =
					le16_to_cpu(es->s_want_extra_isize);
			if (sbi->s_want_extra_isize <
			    le16_to_cpu(es->s_min_extra_isize))
				sbi->s_want_extra_isize =
					le16_to_cpu(es->s_min_extra_isize);
		}
	}
	/* Check if enough inode space is available */
	if (EXT4_GOOD_OLD_INODE_SIZE + sbi->s_want_extra_isize >
							sbi->s_inode_size) {
		sbi->s_want_extra_isize = sizeof(struct ext4_inode) -
						       EXT4_GOOD_OLD_INODE_SIZE;
		ext4_msg(sb, KERN_INFO, "required extra inode space not"
			 "available");
	}

	if (test_opt(sb, DELALLOC) &&
	    (test_opt(sb, DATA_FLAGS) == EXT4_MOUNT_JOURNAL_DATA)) {
		ext4_msg(sb, KERN_WARNING, "Ignoring delalloc option - "
			 "requested data journaling mode");
		clear_opt(sb, DELALLOC);
	}
	if (test_opt(sb, DIOREAD_NOLOCK)) {
		if (test_opt(sb, DATA_FLAGS) == EXT4_MOUNT_JOURNAL_DATA) {
			ext4_msg(sb, KERN_WARNING, "Ignoring dioread_nolock "
				"option - requested data journaling mode");
			clear_opt(sb, DIOREAD_NOLOCK);
		}
		if (sb->s_blocksize < PAGE_SIZE) {
			ext4_msg(sb, KERN_WARNING, "Ignoring dioread_nolock "
				"option - block size is too small");
			clear_opt(sb, DIOREAD_NOLOCK);
		}
	}

	err = ext4_setup_system_zone(sb);
	if (err) {
		ext4_msg(sb, KERN_ERR, "failed to initialize system "
			 "zone (%d)", err);
		goto failed_mount4;
	}

	ext4_ext_init(sb);
	err = ext4_mb_init(sb, needs_recovery);
	if (err) {
		ext4_msg(sb, KERN_ERR, "failed to initialize mballoc (%d)",
			 err);
		goto failed_mount4;
	}

	err = ext4_register_li_request(sb, first_not_zeroed);
	if (err)
		goto failed_mount4;

	sbi->s_kobj.kset = ext4_kset;
	init_completion(&sbi->s_kobj_unregister);
	err = kobject_init_and_add(&sbi->s_kobj, &ext4_ktype, NULL,
				   "%s", sb->s_id);
	if (err) {
		ext4_mb_release(sb);
		ext4_ext_release(sb);
		goto failed_mount4;
	};

	EXT4_SB(sb)->s_mount_state |= EXT4_ORPHAN_FS;
	ext4_orphan_cleanup(sb, es);
	EXT4_SB(sb)->s_mount_state &= ~EXT4_ORPHAN_FS;
	if (needs_recovery) {
		ext4_msg(sb, KERN_INFO, "recovery complete");
		ext4_mark_recovery_complete(sb, es);
	}
	if (EXT4_SB(sb)->s_journal) {
		if (test_opt(sb, DATA_FLAGS) == EXT4_MOUNT_JOURNAL_DATA)
			descr = " journalled data mode";
		else if (test_opt(sb, DATA_FLAGS) == EXT4_MOUNT_ORDERED_DATA)
			descr = " ordered data mode";
		else
			descr = " writeback data mode";
	} else
		descr = "out journal";

	ext4_msg(sb, KERN_INFO, "mounted filesystem with%s. "
		 "Opts: %s%s%s", descr, sbi->s_es->s_mount_opts,
		 *sbi->s_es->s_mount_opts ? "; " : "", orig_data);

	init_timer(&sbi->s_err_report);
	sbi->s_err_report.function = print_daily_error_info;
	sbi->s_err_report.data = (unsigned long) sb;
	if (es->s_error_count)
		mod_timer(&sbi->s_err_report, jiffies + 300*HZ); /* 5 minutes */

	kfree(orig_data);
	return 0;

cantfind_ext4:
	if (!silent)
		ext4_msg(sb, KERN_ERR, "VFS: Can't find ext4 filesystem");
	goto failed_mount;

failed_mount4:
	iput(root);
	sb->s_root = NULL;
	ext4_msg(sb, KERN_ERR, "mount failed");
	destroy_workqueue(EXT4_SB(sb)->dio_unwritten_wq);
failed_mount_wq:
	ext4_release_system_zone(sb);
	if (sbi->s_journal) {
		jbd2_journal_destroy(sbi->s_journal);
		sbi->s_journal = NULL;
	}
failed_mount3:
	if (sbi->s_flex_groups) {
		if (is_vmalloc_addr(sbi->s_flex_groups))
			vfree(sbi->s_flex_groups);
		else
			kfree(sbi->s_flex_groups);
	}
	percpu_counter_destroy(&sbi->s_freeblocks_counter);
	percpu_counter_destroy(&sbi->s_freeinodes_counter);
	percpu_counter_destroy(&sbi->s_dirs_counter);
	percpu_counter_destroy(&sbi->s_dirtyblocks_counter);
failed_mount2:
	for (i = 0; i < db_count; i++)
		brelse(sbi->s_group_desc[i]);
	kfree(sbi->s_group_desc);
failed_mount:
	if (sbi->s_proc) {
		remove_proc_entry(sb->s_id, ext4_proc_root);
	}
#ifdef CONFIG_QUOTA
	for (i = 0; i < MAXQUOTAS; i++)
		kfree(sbi->s_qf_names[i]);
#endif
	ext4_blkdev_remove(sbi);
	brelse(bh);
out_fail:
	sb->s_fs_info = NULL;
	kfree(sbi->s_blockgroup_lock);
	kfree(sbi);
out_free_orig:
	kfree(orig_data);
	return ret;
}

/*
 * Setup any per-fs journal parameters now.  We'll do this both on
 * initial mount, once the journal has been initialised but before we've
 * done any recovery; and again on any subsequent remount.
 */
static void ext4_init_journal_params(struct super_block *sb, journal_t *journal)
{
	struct ext4_sb_info *sbi = EXT4_SB(sb);

	journal->j_commit_interval = sbi->s_commit_interval;
	journal->j_min_batch_time = sbi->s_min_batch_time;
	journal->j_max_batch_time = sbi->s_max_batch_time;

	write_lock(&journal->j_state_lock);
	if (test_opt(sb, BARRIER))
		journal->j_flags |= JBD2_BARRIER;
	else
		journal->j_flags &= ~JBD2_BARRIER;
	if (test_opt(sb, DATA_ERR_ABORT))
		journal->j_flags |= JBD2_ABORT_ON_SYNCDATA_ERR;
	else
		journal->j_flags &= ~JBD2_ABORT_ON_SYNCDATA_ERR;
	write_unlock(&journal->j_state_lock);
}

static journal_t *ext4_get_journal(struct super_block *sb,
				   unsigned int journal_inum)
{
	struct inode *journal_inode;
	journal_t *journal;

	BUG_ON(!EXT4_HAS_COMPAT_FEATURE(sb, EXT4_FEATURE_COMPAT_HAS_JOURNAL));

	/* First, test for the existence of a valid inode on disk.  Bad
	 * things happen if we iget() an unused inode, as the subsequent
	 * iput() will try to delete it. */

	journal_inode = ext4_iget(sb, journal_inum);
	if (IS_ERR(journal_inode)) {
		ext4_msg(sb, KERN_ERR, "no journal found");
		return NULL;
	}
	if (!journal_inode->i_nlink) {
		make_bad_inode(journal_inode);
		iput(journal_inode);
		ext4_msg(sb, KERN_ERR, "journal inode is deleted");
		return NULL;
	}

	jbd_debug(2, "Journal inode found at %p: %lld bytes\n",
		  journal_inode, journal_inode->i_size);
	if (!S_ISREG(journal_inode->i_mode)) {
		ext4_msg(sb, KERN_ERR, "invalid journal inode");
		iput(journal_inode);
		return NULL;
	}

	journal = jbd2_journal_init_inode(journal_inode);
	if (!journal) {
		ext4_msg(sb, KERN_ERR, "Could not load journal inode");
		iput(journal_inode);
		return NULL;
	}
	journal->j_private = sb;
	ext4_init_journal_params(sb, journal);
	return journal;
}

static journal_t *ext4_get_dev_journal(struct super_block *sb,
				       dev_t j_dev)
{
	struct buffer_head *bh;
	journal_t *journal;
	ext4_fsblk_t start;
	ext4_fsblk_t len;
	int hblock, blocksize;
	ext4_fsblk_t sb_block;
	unsigned long offset;
	struct ext4_super_block *es;
	struct block_device *bdev;

	BUG_ON(!EXT4_HAS_COMPAT_FEATURE(sb, EXT4_FEATURE_COMPAT_HAS_JOURNAL));

	bdev = ext4_blkdev_get(j_dev, sb);
	if (bdev == NULL)
		return NULL;

	blocksize = sb->s_blocksize;
	hblock = bdev_logical_block_size(bdev);
	if (blocksize < hblock) {
		ext4_msg(sb, KERN_ERR,
			"blocksize too small for journal device");
		goto out_bdev;
	}

	sb_block = EXT4_MIN_BLOCK_SIZE / blocksize;
	offset = EXT4_MIN_BLOCK_SIZE % blocksize;
	set_blocksize(bdev, blocksize);
	if (!(bh = __bread(bdev, sb_block, blocksize))) {
		ext4_msg(sb, KERN_ERR, "couldn't read superblock of "
		       "external journal");
		goto out_bdev;
	}

	es = (struct ext4_super_block *) (((char *)bh->b_data) + offset);
	if ((le16_to_cpu(es->s_magic) != EXT4_SUPER_MAGIC) ||
	    !(le32_to_cpu(es->s_feature_incompat) &
	      EXT4_FEATURE_INCOMPAT_JOURNAL_DEV)) {
		ext4_msg(sb, KERN_ERR, "external journal has "
					"bad superblock");
		brelse(bh);
		goto out_bdev;
	}

	if (memcmp(EXT4_SB(sb)->s_es->s_journal_uuid, es->s_uuid, 16)) {
		ext4_msg(sb, KERN_ERR, "journal UUID does not match");
		brelse(bh);
		goto out_bdev;
	}

	len = ext4_blocks_count(es);
	start = sb_block + 1;
	brelse(bh);	/* we're done with the superblock */

	journal = jbd2_journal_init_dev(bdev, sb->s_bdev,
					start, len, blocksize);
	if (!journal) {
		ext4_msg(sb, KERN_ERR, "failed to create device journal");
		goto out_bdev;
	}
	journal->j_private = sb;
	ll_rw_block(READ, 1, &journal->j_sb_buffer);
	wait_on_buffer(journal->j_sb_buffer);
	if (!buffer_uptodate(journal->j_sb_buffer)) {
		ext4_msg(sb, KERN_ERR, "I/O error on journal device");
		goto out_journal;
	}
	if (be32_to_cpu(journal->j_superblock->s_nr_users) != 1) {
		ext4_msg(sb, KERN_ERR, "External journal has more than one "
					"user (unsupported) - %d",
			be32_to_cpu(journal->j_superblock->s_nr_users));
		goto out_journal;
	}
	EXT4_SB(sb)->journal_bdev = bdev;
	ext4_init_journal_params(sb, journal);
	return journal;

out_journal:
	jbd2_journal_destroy(journal);
out_bdev:
	ext4_blkdev_put(bdev);
	return NULL;
}

static int ext4_load_journal(struct super_block *sb,
			     struct ext4_super_block *es,
			     unsigned long journal_devnum)
{
	journal_t *journal;
	unsigned int journal_inum = le32_to_cpu(es->s_journal_inum);
	dev_t journal_dev;
	int err = 0;
	int really_read_only;

	BUG_ON(!EXT4_HAS_COMPAT_FEATURE(sb, EXT4_FEATURE_COMPAT_HAS_JOURNAL));

	if (journal_devnum &&
	    journal_devnum != le32_to_cpu(es->s_journal_dev)) {
		ext4_msg(sb, KERN_INFO, "external journal device major/minor "
			"numbers have changed");
		journal_dev = new_decode_dev(journal_devnum);
	} else
		journal_dev = new_decode_dev(le32_to_cpu(es->s_journal_dev));

	really_read_only = bdev_read_only(sb->s_bdev);

	/*
	 * Are we loading a blank journal or performing recovery after a
	 * crash?  For recovery, we need to check in advance whether we
	 * can get read-write access to the device.
	 */
	if (EXT4_HAS_INCOMPAT_FEATURE(sb, EXT4_FEATURE_INCOMPAT_RECOVER)) {
		if (sb->s_flags & MS_RDONLY) {
			ext4_msg(sb, KERN_INFO, "INFO: recovery "
					"required on readonly filesystem");
			if (really_read_only) {
				ext4_msg(sb, KERN_ERR, "write access "
					"unavailable, cannot proceed");
				return -EROFS;
			}
			ext4_msg(sb, KERN_INFO, "write access will "
			       "be enabled during recovery");
		}
	}

	if (journal_inum && journal_dev) {
		ext4_msg(sb, KERN_ERR, "filesystem has both journal "
		       "and inode journals!");
		return -EINVAL;
	}

	if (journal_inum) {
		if (!(journal = ext4_get_journal(sb, journal_inum)))
			return -EINVAL;
	} else {
		if (!(journal = ext4_get_dev_journal(sb, journal_dev)))
			return -EINVAL;
	}

	if (!(journal->j_flags & JBD2_BARRIER))
		ext4_msg(sb, KERN_INFO, "barriers disabled");

	if (!really_read_only && test_opt(sb, UPDATE_JOURNAL)) {
		err = jbd2_journal_update_format(journal);
		if (err)  {
			ext4_msg(sb, KERN_ERR, "error updating journal");
			jbd2_journal_destroy(journal);
			return err;
		}
	}

	if (!EXT4_HAS_INCOMPAT_FEATURE(sb, EXT4_FEATURE_INCOMPAT_RECOVER))
		err = jbd2_journal_wipe(journal, !really_read_only);
	if (!err) {
		char *save = kmalloc(EXT4_S_ERR_LEN, GFP_KERNEL);
		if (save)
			memcpy(save, ((char *) es) +
			       EXT4_S_ERR_START, EXT4_S_ERR_LEN);
		err = jbd2_journal_load(journal);
		if (save)
			memcpy(((char *) es) + EXT4_S_ERR_START,
			       save, EXT4_S_ERR_LEN);
		kfree(save);
	}

	if (err) {
		ext4_msg(sb, KERN_ERR, "error loading journal");
		jbd2_journal_destroy(journal);
		return err;
	}

	EXT4_SB(sb)->s_journal = journal;
	ext4_clear_journal_err(sb, es);

	if (!really_read_only && journal_devnum &&
	    journal_devnum != le32_to_cpu(es->s_journal_dev)) {
		es->s_journal_dev = cpu_to_le32(journal_devnum);

		/* Make sure we flush the recovery flag to disk. */
		ext4_commit_super(sb, 1);
	}

	return 0;
}

static int ext4_commit_super(struct super_block *sb, int sync)
{
	struct ext4_super_block *es = EXT4_SB(sb)->s_es;
	struct buffer_head *sbh = EXT4_SB(sb)->s_sbh;
	int error = 0;

	if (!sbh)
		return error;
	if (buffer_write_io_error(sbh)) {
		/*
		 * Oh, dear.  A previous attempt to write the
		 * superblock failed.  This could happen because the
		 * USB device was yanked out.  Or it could happen to
		 * be a transient write error and maybe the block will
		 * be remapped.  Nothing we can do but to retry the
		 * write and hope for the best.
		 */
		ext4_msg(sb, KERN_ERR, "previous I/O error to "
		       "superblock detected");
		clear_buffer_write_io_error(sbh);
		set_buffer_uptodate(sbh);
	}
	/*
	 * If the file system is mounted read-only, don't update the
	 * superblock write time.  This avoids updating the superblock
	 * write time when we are mounting the root file system
	 * read/only but we need to replay the journal; at that point,
	 * for people who are east of GMT and who make their clock
	 * tick in localtime for Windows bug-for-bug compatibility,
	 * the clock is set in the future, and this will cause e2fsck
	 * to complain and force a full file system check.
	 */
	if (!(sb->s_flags & MS_RDONLY))
		es->s_wtime = cpu_to_le32(get_seconds());
	if (sb->s_bdev->bd_part)
		es->s_kbytes_written =
			cpu_to_le64(EXT4_SB(sb)->s_kbytes_written +
			    ((part_stat_read(sb->s_bdev->bd_part, sectors[1]) -
			      EXT4_SB(sb)->s_sectors_written_start) >> 1));
	else
		es->s_kbytes_written =
			cpu_to_le64(EXT4_SB(sb)->s_kbytes_written);
	ext4_free_blocks_count_set(es, percpu_counter_sum_positive(
					   &EXT4_SB(sb)->s_freeblocks_counter));
	es->s_free_inodes_count =
		cpu_to_le32(percpu_counter_sum_positive(
				&EXT4_SB(sb)->s_freeinodes_counter));
	sb->s_dirt = 0;
	BUFFER_TRACE(sbh, "marking dirty");
	mark_buffer_dirty(sbh);
	if (sync) {
		error = sync_dirty_buffer(sbh);
		if (error)
			return error;

		error = buffer_write_io_error(sbh);
		if (error) {
			ext4_msg(sb, KERN_ERR, "I/O error while writing "
			       "superblock");
			clear_buffer_write_io_error(sbh);
			set_buffer_uptodate(sbh);
		}
	}
	return error;
}

/*
 * Have we just finished recovery?  If so, and if we are mounting (or
 * remounting) the filesystem readonly, then we will end up with a
 * consistent fs on disk.  Record that fact.
 */
static void ext4_mark_recovery_complete(struct super_block *sb,
					struct ext4_super_block *es)
{
	journal_t *journal = EXT4_SB(sb)->s_journal;

	if (!EXT4_HAS_COMPAT_FEATURE(sb, EXT4_FEATURE_COMPAT_HAS_JOURNAL)) {
		BUG_ON(journal != NULL);
		return;
	}
	jbd2_journal_lock_updates(journal);
	if (jbd2_journal_flush(journal) < 0)
		goto out;

	if (EXT4_HAS_INCOMPAT_FEATURE(sb, EXT4_FEATURE_INCOMPAT_RECOVER) &&
	    sb->s_flags & MS_RDONLY) {
		EXT4_CLEAR_INCOMPAT_FEATURE(sb, EXT4_FEATURE_INCOMPAT_RECOVER);
		ext4_commit_super(sb, 1);
	}

out:
	jbd2_journal_unlock_updates(journal);
}

/*
 * If we are mounting (or read-write remounting) a filesystem whose journal
 * has recorded an error from a previous lifetime, move that error to the
 * main filesystem now.
 */
static void ext4_clear_journal_err(struct super_block *sb,
				   struct ext4_super_block *es)
{
	journal_t *journal;
	int j_errno;
	const char *errstr;

	BUG_ON(!EXT4_HAS_COMPAT_FEATURE(sb, EXT4_FEATURE_COMPAT_HAS_JOURNAL));

	journal = EXT4_SB(sb)->s_journal;

	/*
	 * Now check for any error status which may have been recorded in the
	 * journal by a prior ext4_error() or ext4_abort()
	 */

	j_errno = jbd2_journal_errno(journal);
	if (j_errno) {
		char nbuf[16];

		errstr = ext4_decode_error(sb, j_errno, nbuf);
		ext4_warning(sb, "Filesystem error recorded "
			     "from previous mount: %s", errstr);
		ext4_warning(sb, "Marking fs in need of filesystem check.");

		EXT4_SB(sb)->s_mount_state |= EXT4_ERROR_FS;
		es->s_state |= cpu_to_le16(EXT4_ERROR_FS);
		ext4_commit_super(sb, 1);

		jbd2_journal_clear_err(journal);
	}
}

/*
 * Force the running and committing transactions to commit,
 * and wait on the commit.
 */
int ext4_force_commit(struct super_block *sb)
{
	journal_t *journal;
	int ret = 0;

	if (sb->s_flags & MS_RDONLY)
		return 0;

	journal = EXT4_SB(sb)->s_journal;
	if (journal) {
		vfs_check_frozen(sb, SB_FREEZE_TRANS);
		ret = ext4_journal_force_commit(journal);
	}

	return ret;
}

static void ext4_write_super(struct super_block *sb)
{
	lock_super(sb);
	ext4_commit_super(sb, 1);
	unlock_super(sb);
}

static int ext4_sync_fs(struct super_block *sb, int wait)
{
	int ret = 0;
	tid_t target;
	struct ext4_sb_info *sbi = EXT4_SB(sb);

	trace_ext4_sync_fs(sb, wait);
	flush_workqueue(sbi->dio_unwritten_wq);
	if (jbd2_journal_start_commit(sbi->s_journal, &target)) {
		if (wait)
			jbd2_log_wait_commit(sbi->s_journal, target);
	}
	return ret;
}

/*
 * LVM calls this function before a (read-only) snapshot is created.  This
 * gives us a chance to flush the journal completely and mark the fs clean.
 */
static int ext4_freeze(struct super_block *sb)
{
	int error = 0;
	journal_t *journal;

	if (sb->s_flags & MS_RDONLY)
		return 0;

	journal = EXT4_SB(sb)->s_journal;

	/* Now we set up the journal barrier. */
	jbd2_journal_lock_updates(journal);

	/*
	 * Don't clear the needs_recovery flag if we failed to flush
	 * the journal.
	 */
	error = jbd2_journal_flush(journal);
	if (error < 0)
		goto out;

	/* Journal blocked and flushed, clear needs_recovery flag. */
	EXT4_CLEAR_INCOMPAT_FEATURE(sb, EXT4_FEATURE_INCOMPAT_RECOVER);
	error = ext4_commit_super(sb, 1);
out:
	/* we rely on s_frozen to stop further updates */
	jbd2_journal_unlock_updates(EXT4_SB(sb)->s_journal);
	return error;
}

/*
 * Called by LVM after the snapshot is done.  We need to reset the RECOVER
 * flag here, even though the filesystem is not technically dirty yet.
 */
static int ext4_unfreeze(struct super_block *sb)
{
	if (sb->s_flags & MS_RDONLY)
		return 0;

	lock_super(sb);
	/* Reset the needs_recovery flag before the fs is unlocked. */
	EXT4_SET_INCOMPAT_FEATURE(sb, EXT4_FEATURE_INCOMPAT_RECOVER);
	ext4_commit_super(sb, 1);
	unlock_super(sb);
	return 0;
}

/*
 * Structure to save mount options for ext4_remount's benefit
 */
struct ext4_mount_options {
	unsigned long s_mount_opt;
	unsigned long s_mount_opt2;
	uid_t s_resuid;
	gid_t s_resgid;
	unsigned long s_commit_interval;
	u32 s_min_batch_time, s_max_batch_time;
#ifdef CONFIG_QUOTA
	int s_jquota_fmt;
	char *s_qf_names[MAXQUOTAS];
#endif
};

static int ext4_remount(struct super_block *sb, int *flags, char *data)
{
	struct ext4_super_block *es;
	struct ext4_sb_info *sbi = EXT4_SB(sb);
	ext4_fsblk_t n_blocks_count = 0;
	unsigned long old_sb_flags;
	struct ext4_mount_options old_opts;
	int enable_quota = 0;
	ext4_group_t g;
	unsigned int journal_ioprio = DEFAULT_JOURNAL_IOPRIO;
	int err;
#ifdef CONFIG_QUOTA
	int i;
#endif
	char *orig_data = kstrdup(data, GFP_KERNEL);

	/* Store the original options */
	lock_super(sb);
	old_sb_flags = sb->s_flags;
	old_opts.s_mount_opt = sbi->s_mount_opt;
	old_opts.s_mount_opt2 = sbi->s_mount_opt2;
	old_opts.s_resuid = sbi->s_resuid;
	old_opts.s_resgid = sbi->s_resgid;
	old_opts.s_commit_interval = sbi->s_commit_interval;
	old_opts.s_min_batch_time = sbi->s_min_batch_time;
	old_opts.s_max_batch_time = sbi->s_max_batch_time;
#ifdef CONFIG_QUOTA
	old_opts.s_jquota_fmt = sbi->s_jquota_fmt;
	for (i = 0; i < MAXQUOTAS; i++)
		old_opts.s_qf_names[i] = sbi->s_qf_names[i];
#endif
	if (sbi->s_journal && sbi->s_journal->j_task->io_context)
		journal_ioprio = sbi->s_journal->j_task->io_context->ioprio;

	/*
	 * Allow the "check" option to be passed as a remount option.
	 */
	if (!parse_options(data, sb, NULL, &journal_ioprio,
			   &n_blocks_count, 1)) {
		err = -EINVAL;
		goto restore_opts;
	}

	if (sbi->s_mount_flags & EXT4_MF_FS_ABORTED)
		ext4_abort(sb, "Abort forced by user");

	sb->s_flags = (sb->s_flags & ~MS_POSIXACL) |
		(test_opt(sb, POSIX_ACL) ? MS_POSIXACL : 0);

	es = sbi->s_es;

	if (sbi->s_journal) {
		ext4_init_journal_params(sb, sbi->s_journal);
		set_task_ioprio(sbi->s_journal->j_task, journal_ioprio);
	}

	if ((*flags & MS_RDONLY) != (sb->s_flags & MS_RDONLY) ||
		n_blocks_count > ext4_blocks_count(es)) {
		if (sbi->s_mount_flags & EXT4_MF_FS_ABORTED) {
			err = -EROFS;
			goto restore_opts;
		}

		if (*flags & MS_RDONLY) {
			err = dquot_suspend(sb, -1);
			if (err < 0)
				goto restore_opts;

			/*
			 * First of all, the unconditional stuff we have to do
			 * to disable replay of the journal when we next remount
			 */
			sb->s_flags |= MS_RDONLY;

			/*
			 * OK, test if we are remounting a valid rw partition
			 * readonly, and if so set the rdonly flag and then
			 * mark the partition as valid again.
			 */
			if (!(es->s_state & cpu_to_le16(EXT4_VALID_FS)) &&
			    (sbi->s_mount_state & EXT4_VALID_FS))
				es->s_state = cpu_to_le16(sbi->s_mount_state);

			if (sbi->s_journal)
				ext4_mark_recovery_complete(sb, es);
		} else {
			/* Make sure we can mount this feature set readwrite */
			if (!ext4_feature_set_ok(sb, 0)) {
				err = -EROFS;
				goto restore_opts;
			}
			/*
			 * Make sure the group descriptor checksums
			 * are sane.  If they aren't, refuse to remount r/w.
			 */
			for (g = 0; g < sbi->s_groups_count; g++) {
				struct ext4_group_desc *gdp =
					ext4_get_group_desc(sb, g, NULL);

				if (!ext4_group_desc_csum_verify(sbi, g, gdp)) {
					ext4_msg(sb, KERN_ERR,
	       "ext4_remount: Checksum for group %u failed (%u!=%u)",
		g, le16_to_cpu(ext4_group_desc_csum(sbi, g, gdp)),
					       le16_to_cpu(gdp->bg_checksum));
					err = -EINVAL;
					goto restore_opts;
				}
			}

			/*
			 * If we have an unprocessed orphan list hanging
			 * around from a previously readonly bdev mount,
			 * require a full umount/remount for now.
			 */
			if (es->s_last_orphan) {
				ext4_msg(sb, KERN_WARNING, "Couldn't "
				       "remount RDWR because of unprocessed "
				       "orphan inode list.  Please "
				       "umount/remount instead");
				err = -EINVAL;
				goto restore_opts;
			}

			/*
			 * Mounting a RDONLY partition read-write, so reread
			 * and store the current valid flag.  (It may have
			 * been changed by e2fsck since we originally mounted
			 * the partition.)
			 */
			if (sbi->s_journal)
				ext4_clear_journal_err(sb, es);
			sbi->s_mount_state = le16_to_cpu(es->s_state);
			if ((err = ext4_group_extend(sb, es, n_blocks_count)))
				goto restore_opts;
			if (!ext4_setup_super(sb, es, 0))
				sb->s_flags &= ~MS_RDONLY;
			enable_quota = 1;
		}
	}

	/*
	 * Reinitialize lazy itable initialization thread based on
	 * current settings
	 */
	if ((sb->s_flags & MS_RDONLY) || !test_opt(sb, INIT_INODE_TABLE))
		ext4_unregister_li_request(sb);
	else {
		ext4_group_t first_not_zeroed;
		first_not_zeroed = ext4_has_uninit_itable(sb);
		ext4_register_li_request(sb, first_not_zeroed);
	}

	ext4_setup_system_zone(sb);
	if (sbi->s_journal == NULL)
		ext4_commit_super(sb, 1);

#ifdef CONFIG_QUOTA
	/* Release old quota file names */
	for (i = 0; i < MAXQUOTAS; i++)
		if (old_opts.s_qf_names[i] &&
		    old_opts.s_qf_names[i] != sbi->s_qf_names[i])
			kfree(old_opts.s_qf_names[i]);
#endif
	unlock_super(sb);
	if (enable_quota)
		dquot_resume(sb, -1);

	ext4_msg(sb, KERN_INFO, "re-mounted. Opts: %s", orig_data);
	kfree(orig_data);
	return 0;

restore_opts:
	sb->s_flags = old_sb_flags;
	sbi->s_mount_opt = old_opts.s_mount_opt;
	sbi->s_mount_opt2 = old_opts.s_mount_opt2;
	sbi->s_resuid = old_opts.s_resuid;
	sbi->s_resgid = old_opts.s_resgid;
	sbi->s_commit_interval = old_opts.s_commit_interval;
	sbi->s_min_batch_time = old_opts.s_min_batch_time;
	sbi->s_max_batch_time = old_opts.s_max_batch_time;
#ifdef CONFIG_QUOTA
	sbi->s_jquota_fmt = old_opts.s_jquota_fmt;
	for (i = 0; i < MAXQUOTAS; i++) {
		if (sbi->s_qf_names[i] &&
		    old_opts.s_qf_names[i] != sbi->s_qf_names[i])
			kfree(sbi->s_qf_names[i]);
		sbi->s_qf_names[i] = old_opts.s_qf_names[i];
	}
#endif
	unlock_super(sb);
	kfree(orig_data);
	return err;
}

static int ext4_statfs(struct dentry *dentry, struct kstatfs *buf)
{
	struct super_block *sb = dentry->d_sb;
	struct ext4_sb_info *sbi = EXT4_SB(sb);
	struct ext4_super_block *es = sbi->s_es;
	u64 fsid;

	if (test_opt(sb, MINIX_DF)) {
		sbi->s_overhead_last = 0;
	} else if (sbi->s_blocks_last != ext4_blocks_count(es)) {
		ext4_group_t i, ngroups = ext4_get_groups_count(sb);
		ext4_fsblk_t overhead = 0;

		/*
		 * Compute the overhead (FS structures).  This is constant
		 * for a given filesystem unless the number of block groups
		 * changes so we cache the previous value until it does.
		 */

		/*
		 * All of the blocks before first_data_block are
		 * overhead
		 */
		overhead = le32_to_cpu(es->s_first_data_block);

		/*
		 * Add the overhead attributed to the superblock and
		 * block group descriptors.  If the sparse superblocks
		 * feature is turned on, then not all groups have this.
		 */
		for (i = 0; i < ngroups; i++) {
			overhead += ext4_bg_has_super(sb, i) +
				ext4_bg_num_gdb(sb, i);
			cond_resched();
		}

		/*
		 * Every block group has an inode bitmap, a block
		 * bitmap, and an inode table.
		 */
		overhead += ngroups * (2 + sbi->s_itb_per_group);
		sbi->s_overhead_last = overhead;
		smp_wmb();
		sbi->s_blocks_last = ext4_blocks_count(es);
	}

	buf->f_type = EXT4_SUPER_MAGIC;
	buf->f_bsize = sb->s_blocksize;
	buf->f_blocks = ext4_blocks_count(es) - sbi->s_overhead_last;
	buf->f_bfree = percpu_counter_sum_positive(&sbi->s_freeblocks_counter) -
		       percpu_counter_sum_positive(&sbi->s_dirtyblocks_counter);
	buf->f_bavail = buf->f_bfree - ext4_r_blocks_count(es);
	if (buf->f_bfree < ext4_r_blocks_count(es))
		buf->f_bavail = 0;
	buf->f_files = le32_to_cpu(es->s_inodes_count);
	buf->f_ffree = percpu_counter_sum_positive(&sbi->s_freeinodes_counter);
	buf->f_namelen = EXT4_NAME_LEN;
	fsid = le64_to_cpup((void *)es->s_uuid) ^
	       le64_to_cpup((void *)es->s_uuid + sizeof(u64));
	buf->f_fsid.val[0] = fsid & 0xFFFFFFFFUL;
	buf->f_fsid.val[1] = (fsid >> 32) & 0xFFFFFFFFUL;

	return 0;
}

/* Helper function for writing quotas on sync - we need to start transaction
 * before quota file is locked for write. Otherwise the are possible deadlocks:
 * Process 1                         Process 2
 * ext4_create()                     quota_sync()
 *   jbd2_journal_start()                  write_dquot()
 *   dquot_initialize()                         down(dqio_mutex)
 *     down(dqio_mutex)                    jbd2_journal_start()
 *
 */

#ifdef CONFIG_QUOTA

static inline struct inode *dquot_to_inode(struct dquot *dquot)
{
	return sb_dqopt(dquot->dq_sb)->files[dquot->dq_type];
}

static int ext4_write_dquot(struct dquot *dquot)
{
	int ret, err;
	handle_t *handle;
	struct inode *inode;

	inode = dquot_to_inode(dquot);
	handle = ext4_journal_start(inode,
				    EXT4_QUOTA_TRANS_BLOCKS(dquot->dq_sb));
	if (IS_ERR(handle))
		return PTR_ERR(handle);
	ret = dquot_commit(dquot);
	err = ext4_journal_stop(handle);
	if (!ret)
		ret = err;
	return ret;
}

static int ext4_acquire_dquot(struct dquot *dquot)
{
	int ret, err;
	handle_t *handle;

	handle = ext4_journal_start(dquot_to_inode(dquot),
				    EXT4_QUOTA_INIT_BLOCKS(dquot->dq_sb));
	if (IS_ERR(handle))
		return PTR_ERR(handle);
	ret = dquot_acquire(dquot);
	err = ext4_journal_stop(handle);
	if (!ret)
		ret = err;
	return ret;
}

static int ext4_release_dquot(struct dquot *dquot)
{
	int ret, err;
	handle_t *handle;

	handle = ext4_journal_start(dquot_to_inode(dquot),
				    EXT4_QUOTA_DEL_BLOCKS(dquot->dq_sb));
	if (IS_ERR(handle)) {
		/* Release dquot anyway to avoid endless cycle in dqput() */
		dquot_release(dquot);
		return PTR_ERR(handle);
	}
	ret = dquot_release(dquot);
	err = ext4_journal_stop(handle);
	if (!ret)
		ret = err;
	return ret;
}

static int ext4_mark_dquot_dirty(struct dquot *dquot)
{
	/* Are we journaling quotas? */
	if (EXT4_SB(dquot->dq_sb)->s_qf_names[USRQUOTA] ||
	    EXT4_SB(dquot->dq_sb)->s_qf_names[GRPQUOTA]) {
		dquot_mark_dquot_dirty(dquot);
		return ext4_write_dquot(dquot);
	} else {
		return dquot_mark_dquot_dirty(dquot);
	}
}

static int ext4_write_info(struct super_block *sb, int type)
{
	int ret, err;
	handle_t *handle;

	/* Data block + inode block */
	handle = ext4_journal_start(sb->s_root->d_inode, 2);
	if (IS_ERR(handle))
		return PTR_ERR(handle);
	ret = dquot_commit_info(sb, type);
	err = ext4_journal_stop(handle);
	if (!ret)
		ret = err;
	return ret;
}

/*
 * Turn on quotas during mount time - we need to find
 * the quota file and such...
 */
static int ext4_quota_on_mount(struct super_block *sb, int type)
{
	return dquot_quota_on_mount(sb, EXT4_SB(sb)->s_qf_names[type],
					EXT4_SB(sb)->s_jquota_fmt, type);
}

/*
 * Standard function to be called on quota_on
 */
static int ext4_quota_on(struct super_block *sb, int type, int format_id,
			 struct path *path)
{
	int err;

	if (!test_opt(sb, QUOTA))
		return -EINVAL;

	/* Quotafile not on the same filesystem? */
	if (path->mnt->mnt_sb != sb)
		return -EXDEV;
	/* Journaling quota? */
	if (EXT4_SB(sb)->s_qf_names[type]) {
		/* Quotafile not in fs root? */
		if (path->dentry->d_parent != sb->s_root)
			ext4_msg(sb, KERN_WARNING,
				"Quota file not on filesystem root. "
				"Journaled quota will not work");
	}

	/*
	 * When we journal data on quota file, we have to flush journal to see
	 * all updates to the file when we bypass pagecache...
	 */
	if (EXT4_SB(sb)->s_journal &&
	    ext4_should_journal_data(path->dentry->d_inode)) {
		/*
		 * We don't need to lock updates but journal_flush() could
		 * otherwise be livelocked...
		 */
		jbd2_journal_lock_updates(EXT4_SB(sb)->s_journal);
		err = jbd2_journal_flush(EXT4_SB(sb)->s_journal);
		jbd2_journal_unlock_updates(EXT4_SB(sb)->s_journal);
		if (err)
			return err;
	}

	return dquot_quota_on(sb, type, format_id, path);
}

static int ext4_quota_off(struct super_block *sb, int type)
{
	/* Force all delayed allocation blocks to be allocated.
	 * Caller already holds s_umount sem */
	if (test_opt(sb, DELALLOC))
		sync_filesystem(sb);

	return dquot_quota_off(sb, type);
}

/* Read data from quotafile - avoid pagecache and such because we cannot afford
 * acquiring the locks... As quota files are never truncated and quota code
 * itself serializes the operations (and noone else should touch the files)
 * we don't have to be afraid of races */
static ssize_t ext4_quota_read(struct super_block *sb, int type, char *data,
			       size_t len, loff_t off)
{
	struct inode *inode = sb_dqopt(sb)->files[type];
	ext4_lblk_t blk = off >> EXT4_BLOCK_SIZE_BITS(sb);
	int err = 0;
	int offset = off & (sb->s_blocksize - 1);
	int tocopy;
	size_t toread;
	struct buffer_head *bh;
	loff_t i_size = i_size_read(inode);

	if (off > i_size)
		return 0;
	if (off+len > i_size)
		len = i_size-off;
	toread = len;
	while (toread > 0) {
		tocopy = sb->s_blocksize - offset < toread ?
				sb->s_blocksize - offset : toread;
		bh = ext4_bread(NULL, inode, blk, 0, &err);
		if (err)
			return err;
		if (!bh)	/* A hole? */
			memset(data, 0, tocopy);
		else
			memcpy(data, bh->b_data+offset, tocopy);
		brelse(bh);
		offset = 0;
		toread -= tocopy;
		data += tocopy;
		blk++;
	}
	return len;
}

/* Write to quotafile (we know the transaction is already started and has
 * enough credits) */
static ssize_t ext4_quota_write(struct super_block *sb, int type,
				const char *data, size_t len, loff_t off)
{
	struct inode *inode = sb_dqopt(sb)->files[type];
	ext4_lblk_t blk = off >> EXT4_BLOCK_SIZE_BITS(sb);
	int err = 0;
	int offset = off & (sb->s_blocksize - 1);
	struct buffer_head *bh;
	handle_t *handle = journal_current_handle();

	if (EXT4_SB(sb)->s_journal && !handle) {
		ext4_msg(sb, KERN_WARNING, "Quota write (off=%llu, len=%llu)"
			" cancelled because transaction is not started",
			(unsigned long long)off, (unsigned long long)len);
		return -EIO;
	}
	/*
	 * Since we account only one data block in transaction credits,
	 * then it is impossible to cross a block boundary.
	 */
	if (sb->s_blocksize - offset < len) {
		ext4_msg(sb, KERN_WARNING, "Quota write (off=%llu, len=%llu)"
			" cancelled because not block aligned",
			(unsigned long long)off, (unsigned long long)len);
		return -EIO;
	}

	mutex_lock_nested(&inode->i_mutex, I_MUTEX_QUOTA);
	bh = ext4_bread(handle, inode, blk, 1, &err);
	if (!bh)
		goto out;
	err = ext4_journal_get_write_access(handle, bh);
	if (err) {
		brelse(bh);
		goto out;
	}
	lock_buffer(bh);
	memcpy(bh->b_data+offset, data, len);
	flush_dcache_page(bh->b_page);
	unlock_buffer(bh);
	err = ext4_handle_dirty_metadata(handle, NULL, bh);
	brelse(bh);
out:
	if (err) {
		mutex_unlock(&inode->i_mutex);
		return err;
	}
	if (inode->i_size < off + len) {
		i_size_write(inode, off + len);
		EXT4_I(inode)->i_disksize = inode->i_size;
	}
	inode->i_mtime = inode->i_ctime = CURRENT_TIME;
	ext4_mark_inode_dirty(handle, inode);
	mutex_unlock(&inode->i_mutex);
	return len;
}

#endif

static struct dentry *ext4_mount(struct file_system_type *fs_type, int flags,
		       const char *dev_name, void *data)
{
	return mount_bdev(fs_type, flags, dev_name, data, ext4_fill_super);
}

#if !defined(CONFIG_EXT2_FS) && !defined(CONFIG_EXT2_FS_MODULE) && defined(CONFIG_EXT4_USE_FOR_EXT23)
static struct file_system_type ext2_fs_type = {
	.owner		= THIS_MODULE,
	.name		= "ext2",
	.mount		= ext4_mount,
	.kill_sb	= kill_block_super,
	.fs_flags	= FS_REQUIRES_DEV,
};

static inline void register_as_ext2(void)
{
	int err = register_filesystem(&ext2_fs_type);
	if (err)
		printk(KERN_WARNING
		       "EXT4-fs: Unable to register as ext2 (%d)\n", err);
}

static inline void unregister_as_ext2(void)
{
	unregister_filesystem(&ext2_fs_type);
}
MODULE_ALIAS("ext2");
#else
static inline void register_as_ext2(void) { }
static inline void unregister_as_ext2(void) { }
#endif

#if !defined(CONFIG_EXT3_FS) && !defined(CONFIG_EXT3_FS_MODULE) && defined(CONFIG_EXT4_USE_FOR_EXT23)
static inline void register_as_ext3(void)
{
	int err = register_filesystem(&ext3_fs_type);
	if (err)
		printk(KERN_WARNING
		       "EXT4-fs: Unable to register as ext3 (%d)\n", err);
}

static inline void unregister_as_ext3(void)
{
	unregister_filesystem(&ext3_fs_type);
}
MODULE_ALIAS("ext3");
#else
static inline void register_as_ext3(void) { }
static inline void unregister_as_ext3(void) { }
#endif

static struct file_system_type ext4_fs_type = {
	.owner		= THIS_MODULE,
	.name		= "ext4",
	.mount		= ext4_mount,
	.kill_sb	= kill_block_super,
	.fs_flags	= FS_REQUIRES_DEV,
};

static int __init ext4_init_feat_adverts(void)
{
	struct ext4_features *ef;
	int ret = -ENOMEM;

	ef = kzalloc(sizeof(struct ext4_features), GFP_KERNEL);
	if (!ef)
		goto out;

	ef->f_kobj.kset = ext4_kset;
	init_completion(&ef->f_kobj_unregister);
	ret = kobject_init_and_add(&ef->f_kobj, &ext4_feat_ktype, NULL,
				   "features");
	if (ret) {
		kfree(ef);
		goto out;
	}

	ext4_feat = ef;
	ret = 0;
out:
	return ret;
}

static void ext4_exit_feat_adverts(void)
{
	kobject_put(&ext4_feat->f_kobj);
	wait_for_completion(&ext4_feat->f_kobj_unregister);
	kfree(ext4_feat);
}

/* Shared across all ext4 file systems */
wait_queue_head_t ext4__ioend_wq[EXT4_WQ_HASH_SZ];
struct mutex ext4__aio_mutex[EXT4_WQ_HASH_SZ];

static int __init ext4_init_fs(void)
{
	int i, err;

	ext4_check_flag_values();

	for (i = 0; i < EXT4_WQ_HASH_SZ; i++) {
		mutex_init(&ext4__aio_mutex[i]);
		init_waitqueue_head(&ext4__ioend_wq[i]);
	}

	err = ext4_init_pageio();
	if (err)
		return err;
	err = ext4_init_system_zone();
	if (err)
		goto out7;
	ext4_kset = kset_create_and_add("ext4", NULL, fs_kobj);
	if (!ext4_kset)
		goto out6;
	ext4_proc_root = proc_mkdir("fs/ext4", NULL);
	if (!ext4_proc_root)
		goto out5;

	err = ext4_init_feat_adverts();
	if (err)
		goto out4;

	err = ext4_init_mballoc();
	if (err)
		goto out3;

	err = ext4_init_xattr();
	if (err)
		goto out2;
	err = init_inodecache();
	if (err)
		goto out1;
	register_as_ext2();
	register_as_ext3();
	err = register_filesystem(&ext4_fs_type);
	if (err)
		goto out;

	ext4_li_info = NULL;
	mutex_init(&ext4_li_mtx);
	return 0;
out:
	unregister_as_ext2();
	unregister_as_ext3();
	destroy_inodecache();
out1:
	ext4_exit_xattr();
out2:
	ext4_exit_mballoc();
out3:
	ext4_exit_feat_adverts();
out4:
	remove_proc_entry("fs/ext4", NULL);
out5:
	kset_unregister(ext4_kset);
out6:
	ext4_exit_system_zone();
out7:
	ext4_exit_pageio();
	return err;
}

static void __exit ext4_exit_fs(void)
{
	ext4_destroy_lazyinit_thread();
	unregister_as_ext2();
	unregister_as_ext3();
	unregister_filesystem(&ext4_fs_type);
	destroy_inodecache();
	ext4_exit_xattr();
	ext4_exit_mballoc();
	ext4_exit_feat_adverts();
	remove_proc_entry("fs/ext4", NULL);
	kset_unregister(ext4_kset);
	ext4_exit_system_zone();
	ext4_exit_pageio();
}

MODULE_AUTHOR("Remy Card, Stephen Tweedie, Andrew Morton, Andreas Dilger, Theodore Ts'o and others");
MODULE_DESCRIPTION("Fourth Extended Filesystem");
MODULE_LICENSE("GPL");
module_init(ext4_init_fs)
module_exit(ext4_exit_fs)<|MERGE_RESOLUTION|>--- conflicted
+++ resolved
@@ -3516,16 +3516,12 @@
 	percpu_counter_set(&sbi->s_dirtyblocks_counter, 0);
 
 no_journal:
-<<<<<<< HEAD
 	/*
 	 * The maximum number of concurrent works can be high and
 	 * concurrency isn't really necessary.  Limit it to 1.
 	 */
 	EXT4_SB(sb)->dio_unwritten_wq =
-		alloc_workqueue("ext4-dio-unwritten", WQ_MEM_RECLAIM, 1);
-=======
-	EXT4_SB(sb)->dio_unwritten_wq = create_singlethread_workqueue("ext4-dio-unwritten");
->>>>>>> 0ba08517
+		alloc_workqueue("ext4-dio-unwritten", WQ_MEM_RECLAIM | WQ_UNBOUND, 1);
 	if (!EXT4_SB(sb)->dio_unwritten_wq) {
 		printk(KERN_ERR "EXT4-fs: failed to create DIO workqueue\n");
 		goto failed_mount_wq;
