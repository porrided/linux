/*
 * bcache journalling code, for btree insertions
 *
 * Copyright 2012 Google, Inc.
 */

#include "bcache.h"
#include "btree.h"
#include "debug.h"

#include <trace/events/bcache.h>

/*
 * Journal replay/recovery:
 *
 * This code is all driven from run_cache_set(); we first read the journal
 * entries, do some other stuff, then we mark all the keys in the journal
 * entries (same as garbage collection would), then we replay them - reinserting
 * them into the cache in precisely the same order as they appear in the
 * journal.
 *
 * We only journal keys that go in leaf nodes, which simplifies things quite a
 * bit.
 */

static void journal_read_endio(struct bio *bio, int error)
{
	struct closure *cl = bio->bi_private;
	closure_put(cl);
}

static int journal_read_bucket(struct cache *ca, struct list_head *list,
			       unsigned bucket_index)
{
	struct journal_device *ja = &ca->journal;
	struct bio *bio = &ja->bio;

	struct journal_replay *i;
	struct jset *j, *data = ca->set->journal.w[0].data;
	struct closure cl;
	unsigned len, left, offset = 0;
	int ret = 0;
	sector_t bucket = bucket_to_sector(ca->set, ca->sb.d[bucket_index]);

	closure_init_stack(&cl);

	pr_debug("reading %llu", (uint64_t) bucket);

	while (offset < ca->sb.bucket_size) {
reread:		left = ca->sb.bucket_size - offset;
		len = min_t(unsigned, left, PAGE_SECTORS * 8);

		bio_reset(bio);
		bio->bi_sector	= bucket + offset;
		bio->bi_bdev	= ca->bdev;
		bio->bi_rw	= READ;
		bio->bi_size	= len << 9;

		bio->bi_end_io	= journal_read_endio;
		bio->bi_private = &cl;
		bch_bio_map(bio, data);

		closure_bio_submit(bio, &cl, ca);
		closure_sync(&cl);

		/* This function could be simpler now since we no longer write
		 * journal entries that overlap bucket boundaries; this means
		 * the start of a bucket will always have a valid journal entry
		 * if it has any journal entries at all.
		 */

		j = data;
		while (len) {
			struct list_head *where;
			size_t blocks, bytes = set_bytes(j);

			if (j->magic != jset_magic(&ca->sb))
				return ret;

			if (bytes > left << 9)
				return ret;

			if (bytes > len << 9)
				goto reread;

			if (j->csum != csum_set(j))
				return ret;

			blocks = set_blocks(j, ca->set);

			while (!list_empty(list)) {
				i = list_first_entry(list,
					struct journal_replay, list);
				if (i->j.seq >= j->last_seq)
					break;
				list_del(&i->list);
				kfree(i);
			}

			list_for_each_entry_reverse(i, list, list) {
				if (j->seq == i->j.seq)
					goto next_set;

				if (j->seq < i->j.last_seq)
					goto next_set;

				if (j->seq > i->j.seq) {
					where = &i->list;
					goto add;
				}
			}

			where = list;
add:
			i = kmalloc(offsetof(struct journal_replay, j) +
				    bytes, GFP_KERNEL);
			if (!i)
				return -ENOMEM;
			memcpy(&i->j, j, bytes);
			list_add(&i->list, where);
			ret = 1;

			ja->seq[bucket_index] = j->seq;
next_set:
			offset	+= blocks * ca->sb.block_size;
			len	-= blocks * ca->sb.block_size;
			j = ((void *) j) + blocks * block_bytes(ca);
		}
	}

	return ret;
}

int bch_journal_read(struct cache_set *c, struct list_head *list)
{
#define read_bucket(b)							\
	({								\
		int ret = journal_read_bucket(ca, list, b);		\
		__set_bit(b, bitmap);					\
		if (ret < 0)						\
			return ret;					\
		ret;							\
	})

	struct cache *ca;
	unsigned iter;

	for_each_cache(ca, c, iter) {
		struct journal_device *ja = &ca->journal;
		unsigned long bitmap[SB_JOURNAL_BUCKETS / BITS_PER_LONG];
		unsigned i, l, r, m;
		uint64_t seq;

		bitmap_zero(bitmap, SB_JOURNAL_BUCKETS);
		pr_debug("%u journal buckets", ca->sb.njournal_buckets);

		/*
		 * Read journal buckets ordered by golden ratio hash to quickly
		 * find a sequence of buckets with valid journal entries
		 */
		for (i = 0; i < ca->sb.njournal_buckets; i++) {
			l = (i * 2654435769U) % ca->sb.njournal_buckets;

			if (test_bit(l, bitmap))
				break;

			if (read_bucket(l))
				goto bsearch;
		}

		/*
		 * If that fails, check all the buckets we haven't checked
		 * already
		 */
		pr_debug("falling back to linear search");

		for (l = find_first_zero_bit(bitmap, ca->sb.njournal_buckets);
		     l < ca->sb.njournal_buckets;
		     l = find_next_zero_bit(bitmap, ca->sb.njournal_buckets, l + 1))
			if (read_bucket(l))
				goto bsearch;

		if (list_empty(list))
			continue;
bsearch:
		/* Binary search */
		m = r = find_next_bit(bitmap, ca->sb.njournal_buckets, l + 1);
		pr_debug("starting binary search, l %u r %u", l, r);

		while (l + 1 < r) {
			seq = list_entry(list->prev, struct journal_replay,
					 list)->j.seq;

			m = (l + r) >> 1;
			read_bucket(m);

			if (seq != list_entry(list->prev, struct journal_replay,
					      list)->j.seq)
				l = m;
			else
				r = m;
		}

		/*
		 * Read buckets in reverse order until we stop finding more
		 * journal entries
		 */
		pr_debug("finishing up: m %u njournal_buckets %u",
			 m, ca->sb.njournal_buckets);
		l = m;

		while (1) {
			if (!l--)
				l = ca->sb.njournal_buckets - 1;

			if (l == m)
				break;

			if (test_bit(l, bitmap))
				continue;

			if (!read_bucket(l))
				break;
		}

		seq = 0;

		for (i = 0; i < ca->sb.njournal_buckets; i++)
			if (ja->seq[i] > seq) {
				seq = ja->seq[i];
				ja->cur_idx = ja->discard_idx =
					ja->last_idx = i;

			}
	}

	if (!list_empty(list))
		c->journal.seq = list_entry(list->prev,
					    struct journal_replay,
					    list)->j.seq;

	return 0;
#undef read_bucket
}

void bch_journal_mark(struct cache_set *c, struct list_head *list)
{
	atomic_t p = { 0 };
	struct bkey *k;
	struct journal_replay *i;
	struct journal *j = &c->journal;
	uint64_t last = j->seq;

	/*
	 * journal.pin should never fill up - we never write a journal
	 * entry when it would fill up. But if for some reason it does, we
	 * iterate over the list in reverse order so that we can just skip that
	 * refcount instead of bugging.
	 */

	list_for_each_entry_reverse(i, list, list) {
		BUG_ON(last < i->j.seq);
		i->pin = NULL;

		while (last-- != i->j.seq)
			if (fifo_free(&j->pin) > 1) {
				fifo_push_front(&j->pin, p);
				atomic_set(&fifo_front(&j->pin), 0);
			}

		if (fifo_free(&j->pin) > 1) {
			fifo_push_front(&j->pin, p);
			i->pin = &fifo_front(&j->pin);
			atomic_set(i->pin, 1);
		}

		for (k = i->j.start;
		     k < end(&i->j);
		     k = bkey_next(k)) {
			unsigned j;

			for (j = 0; j < KEY_PTRS(k); j++) {
				struct bucket *g = PTR_BUCKET(c, k, j);
				atomic_inc(&g->pin);

				if (g->prio == BTREE_PRIO &&
				    !ptr_stale(c, k, j))
					g->prio = INITIAL_PRIO;
			}

			__bch_btree_mark_key(c, 0, k);
		}
	}
}

int bch_journal_replay(struct cache_set *s, struct list_head *list)
{
	int ret = 0, keys = 0, entries = 0;
	struct bkey *k;
	struct journal_replay *i =
		list_entry(list->prev, struct journal_replay, list);

	uint64_t start = i->j.last_seq, end = i->j.seq, n = start;
	struct keylist keylist;

	bch_keylist_init(&keylist);

	list_for_each_entry(i, list, list) {
		BUG_ON(i->pin && atomic_read(i->pin) != 1);

		cache_set_err_on(n != i->j.seq, s,
"bcache: journal entries %llu-%llu missing! (replaying %llu-%llu)",
				 n, i->j.seq - 1, start, end);

		for (k = i->j.start;
		     k < end(&i->j);
		     k = bkey_next(k)) {
			trace_bcache_journal_replay_key(k);

			bkey_copy(keylist.top, k);
			bch_keylist_push(&keylist);

			ret = bch_btree_insert(s, &keylist, i->pin, NULL);
			if (ret)
				goto err;

			BUG_ON(!bch_keylist_empty(&keylist));
			keys++;

			cond_resched();
		}

		if (i->pin)
			atomic_dec(i->pin);
		n = i->j.seq + 1;
		entries++;
	}

	pr_info("journal replay done, %i keys in %i entries, seq %llu",
		keys, entries, end);
err:
	while (!list_empty(list)) {
		i = list_first_entry(list, struct journal_replay, list);
		list_del(&i->list);
		kfree(i);
	}

	return ret;
}

/* Journalling */

static void btree_flush_write(struct cache_set *c)
{
	/*
	 * Try to find the btree node with that references the oldest journal
	 * entry, best is our current candidate and is locked if non NULL:
	 */
	struct btree *b, *best;
	unsigned i;
retry:
	best = NULL;

	for_each_cached_btree(b, c, i)
		if (btree_current_write(b)->journal) {
			if (!best)
				best = b;
			else if (journal_pin_cmp(c,
					btree_current_write(best)->journal,
					btree_current_write(b)->journal)) {
				best = b;
			}
		}

	b = best;
	if (b) {
		rw_lock(true, b, b->level);

		if (!btree_current_write(b)->journal) {
			rw_unlock(true, b);
			/* We raced */
			goto retry;
		}

		bch_btree_node_write(b, NULL);
		rw_unlock(true, b);
	}
}

#define last_seq(j)	((j)->seq - fifo_used(&(j)->pin) + 1)

static void journal_discard_endio(struct bio *bio, int error)
{
	struct journal_device *ja =
		container_of(bio, struct journal_device, discard_bio);
	struct cache *ca = container_of(ja, struct cache, journal);

	atomic_set(&ja->discard_in_flight, DISCARD_DONE);

	closure_wake_up(&ca->set->journal.wait);
	closure_put(&ca->set->cl);
}

static void journal_discard_work(struct work_struct *work)
{
	struct journal_device *ja =
		container_of(work, struct journal_device, discard_work);

	submit_bio(0, &ja->discard_bio);
}

static void do_journal_discard(struct cache *ca)
{
	struct journal_device *ja = &ca->journal;
	struct bio *bio = &ja->discard_bio;

	if (!ca->discard) {
		ja->discard_idx = ja->last_idx;
		return;
	}

	switch (atomic_read(&ja->discard_in_flight)) {
	case DISCARD_IN_FLIGHT:
		return;

	case DISCARD_DONE:
		ja->discard_idx = (ja->discard_idx + 1) %
			ca->sb.njournal_buckets;

		atomic_set(&ja->discard_in_flight, DISCARD_READY);
		/* fallthrough */

	case DISCARD_READY:
		if (ja->discard_idx == ja->last_idx)
			return;

		atomic_set(&ja->discard_in_flight, DISCARD_IN_FLIGHT);

		bio_init(bio);
		bio->bi_sector		= bucket_to_sector(ca->set,
						ca->sb.d[ja->discard_idx]);
		bio->bi_bdev		= ca->bdev;
		bio->bi_rw		= REQ_WRITE|REQ_DISCARD;
		bio->bi_max_vecs	= 1;
		bio->bi_io_vec		= bio->bi_inline_vecs;
		bio->bi_size		= bucket_bytes(ca);
		bio->bi_end_io		= journal_discard_endio;

		closure_get(&ca->set->cl);
		INIT_WORK(&ja->discard_work, journal_discard_work);
		schedule_work(&ja->discard_work);
	}
}

static void journal_reclaim(struct cache_set *c)
{
	struct bkey *k = &c->journal.key;
	struct cache *ca;
	uint64_t last_seq;
	unsigned iter, n = 0;
	atomic_t p;

	while (!atomic_read(&fifo_front(&c->journal.pin)))
		fifo_pop(&c->journal.pin, p);

	last_seq = last_seq(&c->journal);

	/* Update last_idx */

	for_each_cache(ca, c, iter) {
		struct journal_device *ja = &ca->journal;

		while (ja->last_idx != ja->cur_idx &&
		       ja->seq[ja->last_idx] < last_seq)
			ja->last_idx = (ja->last_idx + 1) %
				ca->sb.njournal_buckets;
	}

	for_each_cache(ca, c, iter)
		do_journal_discard(ca);

	if (c->journal.blocks_free)
		goto out;

	/*
	 * Allocate:
	 * XXX: Sort by free journal space
	 */

	for_each_cache(ca, c, iter) {
		struct journal_device *ja = &ca->journal;
		unsigned next = (ja->cur_idx + 1) % ca->sb.njournal_buckets;

		/* No space available on this device */
		if (next == ja->discard_idx)
			continue;

		ja->cur_idx = next;
		k->ptr[n++] = PTR(0,
				  bucket_to_sector(c, ca->sb.d[ja->cur_idx]),
				  ca->sb.nr_this_dev);
	}

	bkey_init(k);
	SET_KEY_PTRS(k, n);

	if (n)
		c->journal.blocks_free = c->sb.bucket_size >> c->block_bits;
out:
	if (!journal_full(&c->journal))
		__closure_wake_up(&c->journal.wait);
}

void bch_journal_next(struct journal *j)
{
	atomic_t p = { 1 };

	j->cur = (j->cur == j->w)
		? &j->w[1]
		: &j->w[0];

	/*
	 * The fifo_push() needs to happen at the same time as j->seq is
	 * incremented for last_seq() to be calculated correctly
	 */
	BUG_ON(!fifo_push(&j->pin, p));
	atomic_set(&fifo_back(&j->pin), 1);

	j->cur->data->seq	= ++j->seq;
	j->cur->need_write	= false;
	j->cur->data->keys	= 0;

	if (fifo_full(&j->pin))
		pr_debug("journal_pin full (%zu)", fifo_used(&j->pin));
}

static void journal_write_endio(struct bio *bio, int error)
{
	struct journal_write *w = bio->bi_private;

	cache_set_err_on(error, w->c, "journal io error");
	closure_put(&w->c->journal.io);
}

static void journal_write(struct closure *);

static void journal_write_done(struct closure *cl)
{
	struct journal *j = container_of(cl, struct journal, io);
	struct journal_write *w = (j->cur == j->w)
		? &j->w[1]
		: &j->w[0];

	__closure_wake_up(&w->wait);
	continue_at_nobarrier(cl, journal_write, system_wq);
}

static void journal_write_unlocked(struct closure *cl)
	__releases(c->journal.lock)
{
	struct cache_set *c = container_of(cl, struct cache_set, journal.io);
	struct cache *ca;
	struct journal_write *w = c->journal.cur;
	struct bkey *k = &c->journal.key;
	unsigned i, sectors = set_blocks(w->data, c) * c->sb.block_size;

	struct bio *bio;
	struct bio_list list;
	bio_list_init(&list);

	if (!w->need_write) {
		/*
		 * XXX: have to unlock closure before we unlock journal lock,
		 * else we race with bch_journal(). But this way we race
		 * against cache set unregister. Doh.
		 */
		set_closure_fn(cl, NULL, NULL);
		closure_sub(cl, CLOSURE_RUNNING + 1);
		spin_unlock(&c->journal.lock);
		return;
	} else if (journal_full(&c->journal)) {
		journal_reclaim(c);
		spin_unlock(&c->journal.lock);

		btree_flush_write(c);
		continue_at(cl, journal_write, system_wq);
	}

	c->journal.blocks_free -= set_blocks(w->data, c);

	w->data->btree_level = c->root->level;

	bkey_copy(&w->data->btree_root, &c->root->key);
	bkey_copy(&w->data->uuid_bucket, &c->uuid_bucket);

	for_each_cache(ca, c, i)
		w->data->prio_bucket[ca->sb.nr_this_dev] = ca->prio_buckets[0];

	w->data->magic		= jset_magic(&c->sb);
	w->data->version	= BCACHE_JSET_VERSION;
	w->data->last_seq	= last_seq(&c->journal);
	w->data->csum		= csum_set(w->data);

	for (i = 0; i < KEY_PTRS(k); i++) {
		ca = PTR_CACHE(c, k, i);
		bio = &ca->journal.bio;

		atomic_long_add(sectors, &ca->meta_sectors_written);

		bio_reset(bio);
		bio->bi_sector	= PTR_OFFSET(k, i);
		bio->bi_bdev	= ca->bdev;
		bio->bi_rw	= REQ_WRITE|REQ_SYNC|REQ_META|REQ_FLUSH|REQ_FUA;
		bio->bi_size	= sectors << 9;

		bio->bi_end_io	= journal_write_endio;
		bio->bi_private = w;
		bch_bio_map(bio, w->data);

		trace_bcache_journal_write(bio);
		bio_list_add(&list, bio);

		SET_PTR_OFFSET(k, i, PTR_OFFSET(k, i) + sectors);

		ca->journal.seq[ca->journal.cur_idx] = w->data->seq;
	}

	atomic_dec_bug(&fifo_back(&c->journal.pin));
	bch_journal_next(&c->journal);
	journal_reclaim(c);

	spin_unlock(&c->journal.lock);

	while ((bio = bio_list_pop(&list)))
		closure_bio_submit(bio, cl, c->cache[0]);

	continue_at(cl, journal_write_done, NULL);
}

static void journal_write(struct closure *cl)
{
	struct cache_set *c = container_of(cl, struct cache_set, journal.io);

	spin_lock(&c->journal.lock);
	journal_write_unlocked(cl);
}

static void journal_try_write(struct cache_set *c)
	__releases(c->journal.lock)
{
	struct closure *cl = &c->journal.io;
	struct journal_write *w = c->journal.cur;

	w->need_write = true;

	if (closure_trylock(cl, &c->cl))
		journal_write_unlocked(cl);
	else
		spin_unlock(&c->journal.lock);
}

static struct journal_write *journal_wait_for_write(struct cache_set *c,
						    unsigned nkeys)
{
	size_t sectors;
	struct closure cl;

	closure_init_stack(&cl);

	spin_lock(&c->journal.lock);

	while (1) {
		struct journal_write *w = c->journal.cur;

		sectors = __set_blocks(w->data, w->data->keys + nkeys,
				       c) * c->sb.block_size;

		if (sectors <= min_t(size_t,
				     c->journal.blocks_free * c->sb.block_size,
				     PAGE_SECTORS << JSET_BITS))
			return w;

		/* XXX: tracepoint */
		if (!journal_full(&c->journal)) {
			trace_bcache_journal_entry_full(c);

			/*
			 * XXX: If we were inserting so many keys that they
			 * won't fit in an _empty_ journal write, we'll
			 * deadlock. For now, handle this in
			 * bch_keylist_realloc() - but something to think about.
			 */
			BUG_ON(!w->data->keys);

			closure_wait(&w->wait, &cl);
			journal_try_write(c); /* unlocks */
		} else {
			trace_bcache_journal_full(c);

			closure_wait(&c->journal.wait, &cl);
			journal_reclaim(c);
			spin_unlock(&c->journal.lock);

			btree_flush_write(c);
		}

<<<<<<< HEAD
		closure_flush(&c->journal.io);
		__journal_try_write(c, true);
=======
		closure_sync(&cl);
		spin_lock(&c->journal.lock);
>>>>>>> d8ec26d7
	}
}

static void journal_write_work(struct work_struct *work)
{
	struct cache_set *c = container_of(to_delayed_work(work),
					   struct cache_set,
					   journal.work);
	spin_lock(&c->journal.lock);
	journal_try_write(c);
}

/*
 * Entry point to the journalling code - bio_insert() and btree_invalidate()
 * pass bch_journal() a list of keys to be journalled, and then
 * bch_journal() hands those same keys off to btree_insert_async()
 */

atomic_t *bch_journal(struct cache_set *c,
		      struct keylist *keys,
		      struct closure *parent)
{
	struct journal_write *w;
	atomic_t *ret;

	if (!CACHE_SYNC(&c->sb))
		return NULL;

	w = journal_wait_for_write(c, bch_keylist_nkeys(keys));

	memcpy(end(w->data), keys->keys, bch_keylist_bytes(keys));
	w->data->keys += bch_keylist_nkeys(keys);

	ret = &fifo_back(&c->journal.pin);
	atomic_inc(ret);

	if (parent) {
		closure_wait(&w->wait, parent);
		journal_try_write(c);
	} else if (!w->need_write) {
		schedule_delayed_work(&c->journal.work,
				      msecs_to_jiffies(c->journal_delay_ms));
		spin_unlock(&c->journal.lock);
	} else {
		spin_unlock(&c->journal.lock);
	}


	return ret;
}

void bch_journal_meta(struct cache_set *c, struct closure *cl)
{
	struct keylist keys;
	atomic_t *ref;

	bch_keylist_init(&keys);

	ref = bch_journal(c, &keys, cl);
	if (ref)
		atomic_dec_bug(ref);
}

void bch_journal_free(struct cache_set *c)
{
	free_pages((unsigned long) c->journal.w[1].data, JSET_BITS);
	free_pages((unsigned long) c->journal.w[0].data, JSET_BITS);
	free_fifo(&c->journal.pin);
}

int bch_journal_alloc(struct cache_set *c)
{
	struct journal *j = &c->journal;

	closure_init_unlocked(&j->io);
	spin_lock_init(&j->lock);
	INIT_DELAYED_WORK(&j->work, journal_write_work);

	c->journal_delay_ms = 100;

	j->w[0].c = c;
	j->w[1].c = c;

	if (!(init_fifo(&j->pin, JOURNAL_PIN, GFP_KERNEL)) ||
	    !(j->w[0].data = (void *) __get_free_pages(GFP_KERNEL, JSET_BITS)) ||
	    !(j->w[1].data = (void *) __get_free_pages(GFP_KERNEL, JSET_BITS)))
		return -ENOMEM;

	return 0;
}<|MERGE_RESOLUTION|>--- conflicted
+++ resolved
@@ -704,13 +704,8 @@
 			btree_flush_write(c);
 		}
 
-<<<<<<< HEAD
-		closure_flush(&c->journal.io);
-		__journal_try_write(c, true);
-=======
 		closure_sync(&cl);
 		spin_lock(&c->journal.lock);
->>>>>>> d8ec26d7
 	}
 }
 
